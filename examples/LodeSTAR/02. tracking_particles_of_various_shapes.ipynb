--- conflicted
+++ resolved
@@ -89,11 +89,7 @@
       "id": "dfd5b527",
       "metadata": {},
       "source": [
-<<<<<<< HEAD
-        "<!--<badge>--><a href=\"https://colab.research.google.com/github/softmatterlab/DeepTrack-2.0/blob/master/examples/LodeSTAR/02. tracking_particles_of_various_shapes.ipynb\" target=\"_parent\"><img src=\"https://colab.research.google.com/assets/colab-badge.svg\" alt=\"Open In Colab\"/></a><!--</badge>-->"
-=======
         "<!--<badge>--><a href=\"https://colab.research.google.com/github/softmatterlab/DeepTrack-2.0/blob/develop/examples/LodeSTAR/02. tracking_particles_of_various_shapes.ipynb\" target=\"_parent\"><img src=\"https://colab.research.google.com/assets/colab-badge.svg\" alt=\"Open In Colab\"/></a><!--</badge>-->"
->>>>>>> ff2aca1b
       ]
     },
     {
