{
  "cells": [
    {
      "cell_type": "code",
      "execution_count": 1,
      "id": "5def3ff6",
      "metadata": {
        "execution": {
          "iopub.execute_input": "2022-06-29T20:22:59.101631Z",
          "iopub.status.busy": "2022-06-29T20:22:59.101131Z",
          "iopub.status.idle": "2022-06-29T20:23:00.548711Z",
          "shell.execute_reply": "2022-06-29T20:23:00.548211Z"
        }
      },
      "outputs": [
        {
          "name": "stdout",
          "output_type": "stream",
          "text": [
            "Requirement already satisfied: deeptrack in c:\\users\\gu\\deeptrack\\deeptrack-2.0 (1.2.0)\n",
            "Requirement already satisfied: tensorflow in c:\\users\\gu\\appdata\\local\\programs\\python\\python310\\lib\\site-packages (from deeptrack) (2.9.1)\n",
            "Requirement already satisfied: tensorflow-probability in c:\\users\\gu\\appdata\\local\\programs\\python\\python310\\lib\\site-packages (from deeptrack) (0.17.0)\n",
            "Requirement already satisfied: numpy in c:\\users\\gu\\appdata\\local\\programs\\python\\python310\\lib\\site-packages (from deeptrack) (1.23.0)\n",
            "Requirement already satisfied: scipy in c:\\users\\gu\\appdata\\local\\programs\\python\\python310\\lib\\site-packages (from deeptrack) (1.8.1)\n",
            "Requirement already satisfied: pint in c:\\users\\gu\\appdata\\local\\programs\\python\\python310\\lib\\site-packages (from deeptrack) (0.19.2)\n",
            "Requirement already satisfied: scikit-image>=0.18.0 in c:\\users\\gu\\appdata\\local\\programs\\python\\python310\\lib\\site-packages (from deeptrack) (0.19.3)\n",
            "Requirement already satisfied: pydeepimagej in c:\\users\\gu\\appdata\\local\\programs\\python\\python310\\lib\\site-packages (from deeptrack) (1.1.0)\n",
            "Requirement already satisfied: more_itertools in c:\\users\\gu\\appdata\\local\\programs\\python\\python310\\lib\\site-packages (from deeptrack) (8.13.0)\n",
            "Requirement already satisfied: tensorflow_addons in c:\\users\\gu\\appdata\\local\\programs\\python\\python310\\lib\\site-packages (from deeptrack) (0.17.1)\n",
            "Requirement already satisfied: PyWavelets>=1.1.1 in c:\\users\\gu\\appdata\\local\\programs\\python\\python310\\lib\\site-packages (from scikit-image>=0.18.0->deeptrack) (1.3.0)\n",
            "Requirement already satisfied: pillow!=7.1.0,!=7.1.1,!=8.3.0,>=6.1.0 in c:\\users\\gu\\appdata\\local\\programs\\python\\python310\\lib\\site-packages (from scikit-image>=0.18.0->deeptrack) (9.1.1)\n",
            "Requirement already satisfied: networkx>=2.2 in c:\\users\\gu\\appdata\\local\\programs\\python\\python310\\lib\\site-packages (from scikit-image>=0.18.0->deeptrack) (2.8.4)\n",
            "Requirement already satisfied: packaging>=20.0 in c:\\users\\gu\\appdata\\local\\programs\\python\\python310\\lib\\site-packages (from scikit-image>=0.18.0->deeptrack) (21.3)\n",
            "Requirement already satisfied: tifffile>=2019.7.26 in c:\\users\\gu\\appdata\\local\\programs\\python\\python310\\lib\\site-packages (from scikit-image>=0.18.0->deeptrack) (2022.5.4)\n",
            "Requirement already satisfied: imageio>=2.4.1 in c:\\users\\gu\\appdata\\local\\programs\\python\\python310\\lib\\site-packages (from scikit-image>=0.18.0->deeptrack) (2.19.3)\n",
            "Requirement already satisfied: opt-einsum>=2.3.2 in c:\\users\\gu\\appdata\\local\\programs\\python\\python310\\lib\\site-packages (from tensorflow->deeptrack) (3.3.0)\n",
            "Requirement already satisfied: h5py>=2.9.0 in c:\\users\\gu\\appdata\\local\\programs\\python\\python310\\lib\\site-packages (from tensorflow->deeptrack) (3.7.0)\n",
            "Requirement already satisfied: keras<2.10.0,>=2.9.0rc0 in c:\\users\\gu\\appdata\\local\\programs\\python\\python310\\lib\\site-packages (from tensorflow->deeptrack) (2.9.0)\n",
            "Requirement already satisfied: termcolor>=1.1.0 in c:\\users\\gu\\appdata\\local\\programs\\python\\python310\\lib\\site-packages (from tensorflow->deeptrack) (1.1.0)\n",
            "Requirement already satisfied: typing-extensions>=3.6.6 in c:\\users\\gu\\appdata\\local\\programs\\python\\python310\\lib\\site-packages (from tensorflow->deeptrack) (4.2.0)\n",
            "Requirement already satisfied: wrapt>=1.11.0 in c:\\users\\gu\\appdata\\local\\programs\\python\\python310\\lib\\site-packages (from tensorflow->deeptrack) (1.14.1)\n",
            "Requirement already satisfied: libclang>=13.0.0 in c:\\users\\gu\\appdata\\local\\programs\\python\\python310\\lib\\site-packages (from tensorflow->deeptrack) (14.0.1)\n",
            "Requirement already satisfied: flatbuffers<2,>=1.12 in c:\\users\\gu\\appdata\\local\\programs\\python\\python310\\lib\\site-packages (from tensorflow->deeptrack) (1.12)\n",
            "Requirement already satisfied: six>=1.12.0 in c:\\users\\gu\\appdata\\local\\programs\\python\\python310\\lib\\site-packages (from tensorflow->deeptrack) (1.16.0)\n",
            "Requirement already satisfied: tensorboard<2.10,>=2.9 in c:\\users\\gu\\appdata\\local\\programs\\python\\python310\\lib\\site-packages (from tensorflow->deeptrack) (2.9.1)\n",
            "Requirement already satisfied: keras-preprocessing>=1.1.1 in c:\\users\\gu\\appdata\\local\\programs\\python\\python310\\lib\\site-packages (from tensorflow->deeptrack) (1.1.2)\n",
            "Requirement already satisfied: google-pasta>=0.1.1 in c:\\users\\gu\\appdata\\local\\programs\\python\\python310\\lib\\site-packages (from tensorflow->deeptrack) (0.2.0)\n",
            "Requirement already satisfied: absl-py>=1.0.0 in c:\\users\\gu\\appdata\\local\\programs\\python\\python310\\lib\\site-packages (from tensorflow->deeptrack) (1.1.0)\n",
            "Requirement already satisfied: gast<=0.4.0,>=0.2.1 in c:\\users\\gu\\appdata\\local\\programs\\python\\python310\\lib\\site-packages (from tensorflow->deeptrack) (0.4.0)\n",
            "Requirement already satisfied: tensorflow-io-gcs-filesystem>=0.23.1 in c:\\users\\gu\\appdata\\local\\programs\\python\\python310\\lib\\site-packages (from tensorflow->deeptrack) (0.26.0)\n",
            "Requirement already satisfied: grpcio<2.0,>=1.24.3 in c:\\users\\gu\\appdata\\local\\programs\\python\\python310\\lib\\site-packages (from tensorflow->deeptrack) (1.47.0)\n",
            "Requirement already satisfied: astunparse>=1.6.0 in c:\\users\\gu\\appdata\\local\\programs\\python\\python310\\lib\\site-packages (from tensorflow->deeptrack) (1.6.3)\n",
            "Requirement already satisfied: protobuf<3.20,>=3.9.2 in c:\\users\\gu\\appdata\\local\\programs\\python\\python310\\lib\\site-packages (from tensorflow->deeptrack) (3.19.4)\n",
            "Requirement already satisfied: setuptools in c:\\users\\gu\\appdata\\local\\programs\\python\\python310\\lib\\site-packages (from tensorflow->deeptrack) (58.1.0)\n",
            "Requirement already satisfied: tensorflow-estimator<2.10.0,>=2.9.0rc0 in c:\\users\\gu\\appdata\\local\\programs\\python\\python310\\lib\\site-packages (from tensorflow->deeptrack) (2.9.0)\n",
            "Requirement already satisfied: typeguard>=2.7 in c:\\users\\gu\\appdata\\local\\programs\\python\\python310\\lib\\site-packages (from tensorflow_addons->deeptrack) (2.13.3)\n",
            "Requirement already satisfied: decorator in c:\\users\\gu\\appdata\\local\\programs\\python\\python310\\lib\\site-packages (from tensorflow-probability->deeptrack) (5.1.1)\n",
            "Requirement already satisfied: dm-tree in c:\\users\\gu\\appdata\\local\\programs\\python\\python310\\lib\\site-packages (from tensorflow-probability->deeptrack) (0.1.7)\n",
            "Requirement already satisfied: cloudpickle>=1.3 in c:\\users\\gu\\appdata\\local\\programs\\python\\python310\\lib\\site-packages (from tensorflow-probability->deeptrack) (2.1.0)\n",
            "Requirement already satisfied: wheel<1.0,>=0.23.0 in c:\\users\\gu\\appdata\\local\\programs\\python\\python310\\lib\\site-packages (from astunparse>=1.6.0->tensorflow->deeptrack) (0.37.1)\n",
            "Requirement already satisfied: pyparsing!=3.0.5,>=2.0.2 in c:\\users\\gu\\appdata\\local\\programs\\python\\python310\\lib\\site-packages (from packaging>=20.0->scikit-image>=0.18.0->deeptrack) (3.0.9)\n",
            "Requirement already satisfied: requests<3,>=2.21.0 in c:\\users\\gu\\appdata\\local\\programs\\python\\python310\\lib\\site-packages (from tensorboard<2.10,>=2.9->tensorflow->deeptrack) (2.28.0)\n",
            "Requirement already satisfied: tensorboard-data-server<0.7.0,>=0.6.0 in c:\\users\\gu\\appdata\\local\\programs\\python\\python310\\lib\\site-packages (from tensorboard<2.10,>=2.9->tensorflow->deeptrack) (0.6.1)\n",
            "Requirement already satisfied: werkzeug>=1.0.1 in c:\\users\\gu\\appdata\\local\\programs\\python\\python310\\lib\\site-packages (from tensorboard<2.10,>=2.9->tensorflow->deeptrack) (2.1.2)\n",
            "Requirement already satisfied: markdown>=2.6.8 in c:\\users\\gu\\appdata\\local\\programs\\python\\python310\\lib\\site-packages (from tensorboard<2.10,>=2.9->tensorflow->deeptrack) (3.3.7)\n",
            "Requirement already satisfied: google-auth<3,>=1.6.3 in c:\\users\\gu\\appdata\\local\\programs\\python\\python310\\lib\\site-packages (from tensorboard<2.10,>=2.9->tensorflow->deeptrack) (2.9.0)\n",
            "Requirement already satisfied: tensorboard-plugin-wit>=1.6.0 in c:\\users\\gu\\appdata\\local\\programs\\python\\python310\\lib\\site-packages (from tensorboard<2.10,>=2.9->tensorflow->deeptrack) (1.8.1)\n",
            "Requirement already satisfied: google-auth-oauthlib<0.5,>=0.4.1 in c:\\users\\gu\\appdata\\local\\programs\\python\\python310\\lib\\site-packages (from tensorboard<2.10,>=2.9->tensorflow->deeptrack) (0.4.6)\n",
            "Requirement already satisfied: cachetools<6.0,>=2.0.0 in c:\\users\\gu\\appdata\\local\\programs\\python\\python310\\lib\\site-packages (from google-auth<3,>=1.6.3->tensorboard<2.10,>=2.9->tensorflow->deeptrack) (5.2.0)\n",
            "Requirement already satisfied: pyasn1-modules>=0.2.1 in c:\\users\\gu\\appdata\\local\\programs\\python\\python310\\lib\\site-packages (from google-auth<3,>=1.6.3->tensorboard<2.10,>=2.9->tensorflow->deeptrack) (0.2.8)\n",
            "Requirement already satisfied: rsa<5,>=3.1.4 in c:\\users\\gu\\appdata\\local\\programs\\python\\python310\\lib\\site-packages (from google-auth<3,>=1.6.3->tensorboard<2.10,>=2.9->tensorflow->deeptrack) (4.8)\n",
            "Requirement already satisfied: requests-oauthlib>=0.7.0 in c:\\users\\gu\\appdata\\local\\programs\\python\\python310\\lib\\site-packages (from google-auth-oauthlib<0.5,>=0.4.1->tensorboard<2.10,>=2.9->tensorflow->deeptrack) (1.3.1)\n",
            "Requirement already satisfied: idna<4,>=2.5 in c:\\users\\gu\\appdata\\local\\programs\\python\\python310\\lib\\site-packages (from requests<3,>=2.21.0->tensorboard<2.10,>=2.9->tensorflow->deeptrack) (3.3)\n",
            "Requirement already satisfied: charset-normalizer~=2.0.0 in c:\\users\\gu\\appdata\\local\\programs\\python\\python310\\lib\\site-packages (from requests<3,>=2.21.0->tensorboard<2.10,>=2.9->tensorflow->deeptrack) (2.0.12)\n",
            "Requirement already satisfied: urllib3<1.27,>=1.21.1 in c:\\users\\gu\\appdata\\local\\programs\\python\\python310\\lib\\site-packages (from requests<3,>=2.21.0->tensorboard<2.10,>=2.9->tensorflow->deeptrack) (1.26.9)\n",
            "Requirement already satisfied: certifi>=2017.4.17 in c:\\users\\gu\\appdata\\local\\programs\\python\\python310\\lib\\site-packages (from requests<3,>=2.21.0->tensorboard<2.10,>=2.9->tensorflow->deeptrack) (2022.6.15)\n",
            "Requirement already satisfied: pyasn1<0.5.0,>=0.4.6 in c:\\users\\gu\\appdata\\local\\programs\\python\\python310\\lib\\site-packages (from pyasn1-modules>=0.2.1->google-auth<3,>=1.6.3->tensorboard<2.10,>=2.9->tensorflow->deeptrack) (0.4.8)\n",
            "Requirement already satisfied: oauthlib>=3.0.0 in c:\\users\\gu\\appdata\\local\\programs\\python\\python310\\lib\\site-packages (from requests-oauthlib>=0.7.0->google-auth-oauthlib<0.5,>=0.4.1->tensorboard<2.10,>=2.9->tensorflow->deeptrack) (3.2.0)\n"
          ]
        }
      ],
      "source": [
        "%matplotlib inline\n",
        "!pip install deeptrack"
      ]
    },
    {
      "cell_type": "markdown",
      "id": "fdb17053",
      "metadata": {},
      "source": [
<<<<<<< HEAD
        "<!--<badge>--><a href=\"https://colab.research.google.com/github/softmatterlab/DeepTrack-2.0/blob/bm/fix-resolution/examples/LodeSTAR/08.measure_mass_simulated.ipynb\" target=\"_parent\"><img src=\"https://colab.research.google.com/assets/colab-badge.svg\" alt=\"Open In Colab\"/></a><!--</badge>-->"
=======
        "<!--<badge>--><a href=\"https://colab.research.google.com/github/softmatterlab/DeepTrack-2.0/blob/bm/fix-SampleToMask/examples/LodeSTAR/08.measure_mass_simulated.ipynb\" target=\"_parent\"><img src=\"https://colab.research.google.com/assets/colab-badge.svg\" alt=\"Open In Colab\"/></a><!--</badge>-->"
>>>>>>> 1c2d6459
      ]
    },
    {
      "cell_type": "code",
      "execution_count": 2,
      "id": "142e8f7f",
      "metadata": {
        "execution": {
          "iopub.execute_input": "2022-06-29T20:23:00.551211Z",
          "iopub.status.busy": "2022-06-29T20:23:00.551211Z",
          "iopub.status.idle": "2022-06-29T20:23:04.182210Z",
          "shell.execute_reply": "2022-06-29T20:23:04.181711Z"
        }
      },
      "outputs": [],
      "source": [
        "import random\n",
        "\n",
        "import deeptrack as dt\n",
        "import deeptrack.extras\n",
        "import numpy as np\n",
        "import skimage.color\n",
        "import matplotlib.pyplot as plt\n",
        "import tensorflow as tf\n",
        "import scipy.io"
      ]
    },
    {
      "cell_type": "code",
      "execution_count": 3,
      "id": "739e8436",
      "metadata": {
        "execution": {
          "iopub.execute_input": "2022-06-29T20:23:04.186211Z",
          "iopub.status.busy": "2022-06-29T20:23:04.186211Z",
          "iopub.status.idle": "2022-06-29T20:23:04.191711Z",
          "shell.execute_reply": "2022-06-29T20:23:04.191211Z"
        }
      },
      "outputs": [],
      "source": [
        "import numpy as np\n",
        "import matplotlib.pyplot as plt\n",
        "\n",
        "crop_size = 40\n",
        "padding = 32\n",
        "wavelength = 633e-9 \n",
        "pixel_size = 114e-9\n",
        "crop_propagation_forward = dt.get_propagation_matrix((crop_size + 2 * padding, ) * 2, 1e-7, pixel_size * 2, wavelength)\n",
        "crop_propagation_backward = dt.get_propagation_matrix((crop_size + 2 * padding, ) * 2, -1e-7, pixel_size * 2, wavelength)\n",
        "\n",
        "particle = dt.MieSphere(\n",
        "    radius=lambda: 228e-9,\n",
        "    refractive_index=lambda: 1.58,\n",
        "    z=lambda: 0,\n",
        "    position=(crop_size / 2,) * 2,\n",
        "    L=100,\n",
        ")\n",
        "\n",
        "optics = dt.Brightfield(\n",
        "    NA=1.3,\n",
        "    magnification=1,\n",
        "    wavelength=633e-9,\n",
        "    resolution=2*1.14e-7,\n",
        "    illumination=dt.Gaussian(sigma=0.005) >> dt.Gaussian(sigma=0.005j), \n",
        "    return_field=True, \n",
        "    output_region=(0, 0, 40, 40)\n",
        ")\n",
        "\n",
        "imaged_particle = optics(particle) \n",
        "training_data = (imaged_particle >> dt.Real()) & (imaged_particle >> dt.Imag())\n",
        "training_data = training_data >> dt.Merge(lambda: lambda x: np.concatenate( [np.array(_x) for _x in x], axis=-1 ))"
      ]
    },
    {
      "cell_type": "code",
      "execution_count": 4,
      "id": "1bfbfd07",
      "metadata": {
        "execution": {
          "iopub.execute_input": "2022-06-29T20:23:04.196712Z",
          "iopub.status.busy": "2022-06-29T20:23:04.196712Z",
          "iopub.status.idle": "2022-06-29T20:23:04.198711Z",
          "shell.execute_reply": "2022-06-29T20:23:04.199211Z"
        }
      },
      "outputs": [],
      "source": [
        "args = dt.Arguments(\n",
        "    translate=lambda: np.random.randn(2) * 1,\n",
        "    rotate=lambda:np.random.uniform(0, np.pi*2),\n",
        "    z=lambda: np.random.randint(-4, 4),\n",
        "    rescale=lambda: 10**np.random.uniform(-2, 2)\n",
        ")\n",
        "\n",
        "group = ( \n",
        "     dt.Affine(rotate=args.rotate) \n",
        "    >>dt.Affine(translate=args.translate) \n",
        "    >> dt.Rescale(args.rescale) \n",
        "    >> dt.FourierTransform() \n",
        "    >> dt.FourierTransformTransformation(crop_propagation_forward, crop_propagation_backward, args.z) \n",
        "    >> dt.InverseFourierTransform() \n",
        "    >> dt.Gaussian(sigma=lambda: np.random.rand() * 0.005)\n",
        ")\n",
        "\n",
        "equivariance = (\n",
        "     dt.models.lodestar.Rotational2DEquivariance(args.rotate)\n",
        "    >>dt.models.lodestar.TranslationalEquivariance(args.translate)\n",
        "    \n",
        "    >> dt.models.lodestar.Equivariance(1, lambda arg: np.log(arg), arg = args.rescale, indexes=2)\n",
        ")\n",
        "\n",
        "\n"
      ]
    },
    {
      "cell_type": "code",
      "execution_count": 5,
      "id": "5fa4c399",
      "metadata": {
        "execution": {
          "iopub.execute_input": "2022-06-29T20:23:04.205711Z",
          "iopub.status.busy": "2022-06-29T20:23:04.205210Z",
          "iopub.status.idle": "2022-06-29T20:23:05.031711Z",
          "shell.execute_reply": "2022-06-29T20:23:05.031711Z"
        }
      },
      "outputs": [
        {
          "data": {
            "text/plain": [
              "<AxesSubplot:>"
            ]
          },
          "execution_count": 1,
          "metadata": {},
          "output_type": "execute_result"
        },
        {
          "data": {
            "image/png": "iVBORw0KGgoAAAANSUhEUgAAAPsAAAD6CAYAAABnLjEDAAAAOXRFWHRTb2Z0d2FyZQBNYXRwbG90bGliIHZlcnNpb24zLjMuMywgaHR0cHM6Ly9tYXRwbG90bGliLm9yZy/Il7ecAAAACXBIWXMAAAsTAAALEwEAmpwYAAAik0lEQVR4nO2de4yc13nen3cuu7M3crlcXlYkRUqyalv1RW5UO4KN1pGtQjUKyDYMIy5aKIAAJ0ANOKjRWs0/SYoGcIAk7h8tUsSwahVIYht2XLmtcxFUBYnRVrYs04ok6kLdSS65JJe7XHK5s3M5/WNm5d15n3c5extyeZ4fQHD37Jn5zvm+791v5znPeV9LKUEIceNTuNYDEEL0BgW7EJmgYBciExTsQmSCgl2ITFCwC5EJGwp2M7vPzF40s+Nm9tBmDUoIsfnYetfZzawI4CUA9wI4AeDHAD6XUno+es2OsVLac6B/Rdtajt5I/HdTE+bbgr4N8vutz+q070BhsasxsOO3xuDbq6lM+zLK1ui6bxFN2m7mz3AtFWlfds7Y9YleXyn482jBFWbvEV0H1r6YSrRvk1xfNoJ6k8+hTs4BO4cAn2/F/D3TGgO7F/gcCmuKipWcP7mASxdq9IbkR+uODwI4nlJ6FQDM7JsA7gcQBvueA/34yvfetaKtEQQKY7o+TNsXSADNN/pJT2C2MeDabu4/T/u+t/KWa5tpDHZ1fACYb/oxvHRlP+3LmOibpe0F84E9UrhC+1YKNdd2qraL9r3UqLg2FpSnqzvo6985eMa1Rb+wztT8e0TX4eayb399cZz2Zeec3WNTi3wOMzV/fdn5Bvh831k5RfvWSGBHc6iYv2aF4BdO5wPldz/zE9oP2Nif8QcALI+GE+02IcR1yJYLdGb2eTN7ysyeujjN/0wTQmw9Gwn2kwAOLfv+YLttBSmlP0op3ZVSumvH2EY+NQghNsJGou/HAG43s1vQCvJfBvDPV3tBtVnC8eq+FW2R2DNemut6IOdqI/RYjMGiF1Ciz7tM9NpRWHBtfYl/Li0SoSX6HM4+V0afFbv9bA0Ao5h3baF4SdrnG32ubaDoP1MCfA5jRX5u2Xjnm/5YAHCSaAzsM3D0HuxYw8Vq1+OaXvSf4wHgXM1rSOMlrivNNoZcW6QrzcO3l4kYCHhNJBKLgQ0Ee0qpbmZfAPCXAIoAHk4pPbfe9xNCbC0b+rs6pfQDAD/YpLEIIbYQOeiEyAQFuxCZoGAXIhN6uhZWT0WqYHbLILGvAlxBZao7ANzSf9a1FQN30sm6V4GHClzFZZSJzXNP6SLty1x4C03uzBsu+hWBSGG/TBxlg8Ec2HlcTd3thKnL/my3qJBzE6nxbFzs9VFftspwS8W73wBgpNj9/bm3z1/L3aVLtO9C8nOL5svaqw0eqnvLK8ew2tXSk12ITFCwC5EJCnYhMkHBLkQm9FSgK1oTu0rzro3BRJVIsBohglWncLEEE8jO1vl2RyZusS2U0biYpbOfbDmNYHvvAS4SRtt/C0SyYdteo7Fxq6k/3wAwW/e20sgSOtZ32bVFwiG7RwrB/n22dZblFRgrciFthNihI27tm+r69VTYDaKvVvPnfLbut2YDwHxxpZi3mqCqJ7sQmaBgFyITFOxCZIKCXYhMULALkQk9VePL1sC+8srkDZEy3CAKapSwYC1q7XmiWjPVHeBJItgqwaVAce4nCQfGyzwpB7NIsuMDPIljtCLA+o70ccWY2ZGZmh4lkWRzYwo9wFcaogy50dwY7F6oFPx4o1WgOXKsKCkqux9ZQlKAz21vYJ1m98IFkggT8PcIW3lYQk92ITJBwS5EJijYhciEDX1mN7PXAcwBaACop5Tu2oxBCSE2n80Q6H4ppXSum461VMSZ2s4VbYNBls/Ros+KyvaHt97XTyPKzMqyfLIqMQAwRwQyJoAwIQ4Adpb8HKL98CxDbi0oUVQo+P337FgAF93YuQW4uMTOTWTJZDbaqMTRFLG1RmWPmGU3EkWZeLiLWHNnyH0AACcWx1zbdJ33ZXvqx4L97Oy6R/czu2a7yvyadYqXrMzUEvozXohM2GiwJwB/ZWY/MbPPb8aAhBBbw0b/jP9ISumkme0F8JiZvZBS+pvlHdq/BD4PADsn+J/LQoitZ0NP9pTSyfb/UwC+h1Zl184+b5d/GtrFc24JIbaedQe7mQ2Z2cjS1wD+CYBnN2tgQojNZSN/xu8D8D0zW3qfP0kp/cVqL6ilIk5VR1e0Rao5U1WHS1zJPtB3wb8+GANT2CM75k5Sp4zV3Iqy3jLVO7JTsgQcTfCPPTSbbjCGA2V/bgaNn8fzDW8lZtchqivHattF42JEiT2YZTdaARkrsaQYfgzRdWBzY9cG4LbWcmBxZnbZy6SmGwDsILUHK338PE53XLNSYGUGNlbr7VUA71/v64UQvUVLb0JkgoJdiExQsAuRCT3dz15AwkBHWaaZYJ/uDLGKVgMhjZV0iiyhb2L8asN8m5uI8FexjWWHjUr+sLlFwuH0ordvXmnwvsymOQN+zqk1ltiDy0G5LGb/HFzD4ySyms6Rcz5IymUBwP7SrGtj1+Fs3duTAS7KRteMZXyNrtksEQR3ETERAPaXZlzbSJf2b5V/EkIo2IXIBQW7EJmgYBciExTsQmRCT9X4/kINt1VW1sd603bTvpPVna5tLdbahUCtZWpptclPA+tbKXpl+GKz+918teBYzKYZZVsdCmzDDKY6M1srEK92dBIlr5hrcqtot5yqjdL2CzW/+lAIVgTY3JgNN1pVYe8bZZctmJ9vlFSD3WORlbhJnsFRLb/OFRSW/XgJPdmFyAQFuxCZoGAXIhMU7EJkQk8FuqI1nSUyEtIioYPBhJ1Q/CD2z0igY6WpWBvbBw4AF0hW0mjPNttjHll+B4kFdi7IkMvOb5Thdphkgp0veqtoMxCBmMgYiarRezCYaBbarEk7EzQPEis0wK9DdC+xvfNvVn12WoDfY5EN93TNi9OR+Bll5OV9hRBZoGAXIhMU7EJkgoJdiEy4qkBnZg8D+GcAplJK72m3jQH4FoAjAF4H8NmUElc8ltFIBecEitxc+/t87eoo0SGrYx65wdje5qjeOGsfK/o91z+bv5m+/jxxft01/Brty/Zhn234EkkAd1NNBu4ztuf69oEztO8eUi+8j+xRj+rZN5pe/Iwcg2tJ3DlBkmbW+vn7vrKw17VdJOdgtth9Ms9IZGTtketxMZHklMF9F7kDGZ2C92oJJ7t5sn8DwH0dbQ8BeDyldDuAx9vfCyGuY64a7O0KL9MdzfcDeKT99SMAPrm5wxJCbDbr/cy+L6U02f76NFo55Clm9nkze8rMnrp0ofuUTkKIzWXDAl1KKQHxyv7y8k/Du7rbVSWE2HzWG+xnzGwCANr/T12lvxDiGrNeu+z3ATwA4Cvt/x/t5kW1VHSqcaTAMlvqiPEyPAvM5hnYbdn7Rr/yaGZWkiX0xMIu+vpywSujf7//FO3L9kz/9dy7ad8zVa/S1wL76QDZfx/BVkbY/uhIcWavnw0soWDta7gb2eoFALxv8C3X9uLChGuLssAyNX44KP/E7t0dJd53t3lr7ThZ/QCAOZIfIVrVKBQ30S5rZn8K4P8CeKeZnTCzB9EK8nvN7GUAH29/L4S4jrnq79KU0ueCH31sk8cihNhC5KATIhMU7EJkQk/3sycYah1lnRaCSurDZVKvPBChWELCaI86q/G+t8yFElbO6DSxpXaWtFqCWX6ZmAgAT1+5xbWdWPDHAoDbBs+5tsP9vg3g+9yjZItMJGSCFRU5weuYs733EdGe7Rfn97u2qTK3En9g8A3Xdku/Xyx6pcqtIf3kmh8qd3rKWjDrdXSPMmvtfGA7XksehE47s62yv11PdiEyQcEuRCYo2IXIBAW7EJmgYBciE3qqxheQMNihXEd2WWaHPFXjtlSmipYK3ZeKirOldnd6DlW4WruzeMW1HV04TPs+e/km18ZUdwC4f8dPXdv5Js+2+r25u1xbZK3dXfaWTpZIganuADBemqPtjM6kCwAwBt8GAOdqvoTV2UXfBgCXK17h3k2ONRncS7RUVKCEnyTvcS4o0zROxlBdQ4myKNFF52oLKx21hJ7sQmSCgl2ITFCwC5EJCnYhMqGnAp1ZcgJIJDww6+a+8gztyyydUU1tlok2ElXYezAxL5oDy8z6ZpXXox8uelvp3UMv076L5Hf0D2beT/s+N+OtpkdGuKA4XvYiEjsHUUZgJpSeI/XhAeDEoi+TdNcQz7x79/Bx1/ajS7fSvizfAMtLEJVemiP3RyTgHr/iM9lG2V2ZJXuQ3B8AMA1vl2VZglnfxVVEZT3ZhcgEBbsQmaBgFyITFOxCZEI3OegeNrMpM3t2WdtvmdlJMzva/veJrR2mEGKjdKPGfwPAfwLw3zrav5pS+r21HKyMBvZ12GBfq3pFE+AqcGStZQkSIoWcEWWiZapzlSj/g8GxmDJ6dpEr/ywraV/wvk9cusO1vXJpD+376ZuOuraPDx2jfWdJMoU3614131HgdtnDJV+T7Y0yt6V+97y38T5fOED7/uNhP162cgAAk4ujrm2k4G3LLGsuAEyTRCiXgvvjUt0r+vv6uWWYKfoXGv5YAF9dYtZrwFt5V7vv11v+SQixzdjIZ/YvmNkz7T/z+a9vIcR1w3qD/Q8B3AbgTgCTAH4/6ri81tucar0Jcc1YV7CnlM6klBoppSaArwH44Cp93671NqJab0JcM9ZllzWziWVVXD8F4NnV+v/8dcmJTkyMALitdSQQhorEGVsk2TwBLrpF+5UZa7HmNpNvrzf5fC/W/XxfqPqyRQDw0mWfGfW24bO076+NvurajtX47/h/+/JnXNvUrBcUD+2eoa//0uG/cm0fqfAyTT/s9/bRNxa8GAgAtSF/m+4sztO+k4s7XRvb4x2JvTPwdtv+Are1MjFuV4mPi+2TX6jxDLmM8TIX/vaXZlYeJ8gcDHQR7O3yTx8FMG5mJwD8JoCPmtmdaFVvfR3Ar3YzYCHEtWO95Z++vgVjEUJsIXLQCZEJCnYhMkHBLkQm9DR5RSMVcLGj0Hykxo8Xvfq4Jyhev0CydLIMnVH7LKmHBgCNov9dON/wFsmoDhdbPegvcmWXJT2IaoHN1rxyPxGo3pMNb7P8lWcepH2Hv+6V7AOX/LjO336Qvv7L933atf2vf/A12vfdA6dc28kFbwMGgEVyj4wGajzLhstq27HstgC3xh7o9zZgAJit84y+DJbIJFLY2UpUlGzjjcWVNunFxBOAAHqyC5ENCnYhMkHBLkQmKNiFyISeCnSAt5BG+2+rREiLBKvzDW/pjDKCVske8ysNLuaNlXw5pJ0lvq+YwYTDKPvorrIXnCJLKBOhZmpcLHp+0WezvfgS36S4//+84toa5/3u5olXuUD3yoTfj/7G+/i4Rov+3JYCi3MNXqCba3oRCwDqze6y/7JzGLWzUmTR+04FFtgC/Nyie79ALN1MtAO8YBwJ3q33FUJkgYJdiExQsAuRCQp2ITJBwS5EJvRUjS9YwkhxpYU0LjLv1cdjCzfRvjWSECLKPtpPbIsDRW53ZQkOCkQxjpR/NrfoWGxcUVKNCnmPoZLPsAsAowWv6Df38sQNaR+pQ3fWJ8VI83xFotFPlOxgReF0fdS11YPzuECsopeDlZlSwV8fll32rRpPlMGyy0bKPyNKisGILLBMUWcrQ4BX7pmS//OfCSGyQMEuRCYo2IXIhG7KPx0ysyfM7Hkze87MvthuHzOzx8zs5fb/yh0vxHVMNwJdHcCXUkpPm9kIgJ+Y2WMAfgXA4ymlr5jZQwAeAvDl1d6okQqYaay0T0YiRZHYCysFLuaVi759uMgz0TLRrBlkh2VZY5lYFImMQ6QsVadAudoYGiQ7LQCMlr3gFL3vPlI26N538fJPf/upD7i23X/vQ65t7gC3ZH7oHz3v2m4r83JX/+OSF8giu2yZiJfRfbOv7HMe7CbW3AhmZ47EwAt1L+ZFZZpYhtvTVZ8/AODZbCMbbHTvMrop/zSZUnq6/fUcgGMADgC4H8Aj7W6PAPhk10cVQvScNX1mN7MjAD4A4EkA+5bljj8NwCczF0JcN3Qd7GY2DOC7AH49pbTib6WUUgL4At/y8k+XLnS/BimE2Fy6CnYzK6MV6H+cUvqzdvMZM5to/3wCwBR77fLyT8O7+OcsIcTW001FGEOrKMSxlNIfLPvR9wE8AOAr7f8fvdp71VPB7fetNvkQWBmdXYGLaLU9vN30DcUP4uiqkfFWwffDMzcVS1gJAOeJcysS/piAM7U4Qvs+XfWuw0+NPU37jn7ai0vHPr7ftf3C8Dn6+i+O/7Vr+0mVz/f/zdzq2vZXeELRGslBECV7vLn/vGtjJb+iUmJHKv71Eexa7iUCIcDrwbOcDQB3Wa5Wd71bulHjPwzgXwL4OzM72m77DbSC/Ntm9iCANwB8dsOjEUJsGd2Uf/ohEOr7H9vc4Qghtgo56ITIBAW7EJmgYBciE3q6nz3BnCo50cczd46XfGkcZpsEgLmmL98UKZ2s1FO0BzgqEdTJ2TpXwllG0Gj1YbbmxzVd9go9wFcqTlVHad/HZ31JpXcPTpKewMdGnnNtHx5+ybVFWX4fvfQe1/bD6XfQvgsko+97x07Qvp0Wa4DvOweAib4Z1/ZSba9rO7HI97MPFr3FObLmslWRinEvyULqvmwYKwvF8igAfiUp3s2uJ7sQ2aBgFyITFOxCZIKCXYhM6KlAZ0godggN0b5zlmwxEsIYodWUiHxr2xO8hoSTZA77+7kgyco3zRDRDuAi1AeG36B9mRA1TfZhA8CPGre5NmYJvVjn42JltHb3c4vz3Tt8qalb++j2CvzF7Ptc28wiH0Nt0FufT5ASWGcWeZmmPiK6sdwKALC77Oc2FCScnCWCIns9wK28s0SkXCt6sguRCQp2ITJBwS5EJijYhcgEBbsQmdDz8k+d6nuUOOJUbdS1RQkLWGbV0TIvO1Qr+uNF1lqWVZSNl5WqijjYN83HNegvxWtXxmnfycVR1zY2wK2mHxryqvdC4vN9i6jWbG7RisI7+s+4tj2l7hNSPDHnrb0AcPzyHn+sIV+WCgDGit7ifKbus7ju6fOWVICv4swGqw/svmMZiQF+HjtXppZgduSF4B7tXF1abV1JT3YhMkHBLkQmKNiFyISNlH/6LTM7aWZH2/8+sfXDFUKsl42UfwKAr6aUfq/7gzWwp2OfelRah+0FXwvR+zLi/cre7sqsjOfAbbws4+u+ciBuVU67tsjGe4FYa1+4wmvXz5Nsq53XYAk2X5YhN7I4M14g2W0B4KmLR1zb+Sq38d5Kstl+eMTvswe4yMjKLB2qcKGUXd/Iej1IynvNNPgc2LWsBaIb27seiXmdeR9Wy0LbTcLJSQCT7a/nzGyp/JMQYhuxkfJPAPAFM3vGzB5WFVchrm82Uv7pDwHcBuBOtJ78vx+8bln5J56GRwix9ay7/FNK6UxKqZFSagL4GoAPsteuLP/EP6MIIbaebtR4Wv5pqc5bm08BeHbzhyeE2Cw2Uv7pc2Z2J1oJLV8H8KtXfyufXTZM/MBUxU1wBTC7a1R/baI849r2k7Yo2+qbTZ84IrI9Vsx/xImstWxcUXKDMzWvREd911IHj8GywEYrHWMkccPNA3y+Hx7yynszuBmeuXzIj4skuogSR7DrwFYkIqJEFzuLvo5edG7YSlS0AtJpfV4tEctGyj/94GqvFUJcP8hBJ0QmKNiFyAQFuxCZ0NP97PVUwLmODLGRvW8te8TZr6zRIt/PzgSYc8btrpNkTz3bwxyVpRov+73VbB83ALxa9SWKIrGFlcbaGcyXCYKdIukSTIi6uc9bVfcGdlt2biPO9w27tmif/WmyH/25Kwd53yv+Wt6xw1uRD/Z5GzHAS4lFNNbwrGT3SC11f6xIJOzMxZBWEej0ZBciExTsQmSCgl2ITFCwC5EJCnYhMqGnanwT5iyChaB8PKt9xmqJAcB4v1e9I4V8lNgkWT00ALhY9ysCr1V9ptNoDky5j7OtelvqbIOrtWyVIBoDe99I2WVJExjnG15JB7jyHynsLKNvtALDbKVTVb6C8t6dp1zbLw0fo30ZRxdudm2RpbvW8OeWJQAB+KpTdM1YPcKRgrfbAuz68vdsHU8IkQUKdiEyQcEuRCYo2IXIhJ4KdIAXJQaLPkMnAAwU/R7xqSoXhpit9FQfT4l3a9+Ua9tZ4lbT1fYGLyfal8wygi4G+8NvKl/w4wossJ2W47WOYS0w+2hUhutSw1+zcoHboSNxijFe9vbcg33+fAHAWMmLteycv7ro7ckAcLLq7xtmewa46HahzrPL0sy9wb3PMtxGePFQdlkhskfBLkQmKNiFyIRuEk5WzOxHZvazdvmn326332JmT5rZcTP7lpnxD41CiOuCbgS6KoB7UkqX2imlf2hmfw7gX6NV/umbZvZfADyIVi75kAISKh1CxViRJ/4bqXiRotrkw52peRHpXI07rNg+9zChIDkcSwYYJWU8V/OCYrSXnAlLnedqCeZ0Y66riGqwp75a9+0suSUbK8DHG7nyikSgWwjGtVpJo07OEvGSuR5ZSSgAGCj6e2FXid+jLLnkdCDQsVJge4Ma8ex+XAj22Xfee2kV3fOqT/bUYunqltv/EoB7AHyn3f4IgE9e7b2EENeObotEFNtppKcAPAbgFQAzKaWlx8kJqP6bENc1XQV7u/LLnQAOolX55V3dHmB5+afLF7rPvy2E2FzWpManlGYAPAHgbgCjZrb0IesggJPBa94u/zS0SxqeENeKbtT4PWY22v56AMC9AI6hFfSfaXd7AMCjWzRGIcQm0I0aPwHgETMrovXL4dsppf9pZs8D+KaZ/QcAP0WrHtyqJFL+Kdp3vpup08NcnX6jOu7a2F7y1vG8shtlRWVqK1Peo33YBfPS6Frsq9N1bg+eJ7bUtbzvBZIrAOCrHczWerjfZ5wFgLmmPw+NYKWiuIbVAzbfyMrMrsXlOi/Pxegv+HFFJZ3YvRvddyw/A1utAfg5j6y1a6Gb8k/PoFWTvbP9VQSVW4UQ1x9y0AmRCQp2ITJBwS5EJvR0P3uCF7hOLO6mfdke86ikExOMIoslE1XmgsSOjH2lWddWCcQmJuZFZYcYs1UupLFEmDtKXBhi5yayB7++4K8FE8IuB/XoWWLGsB59yZ+zPUFZKWYxjhJZsuvO9sNHNm0GS/AZjSsS0g5VfO35SKBjRCLyWMde+9WsxXqyC5EJCnYhMkHBLkQmKNiFyAQFuxCZ0FM1vmRNjHUkAphc5EkEWOmjapkrsCxBwliRJ1ioJa8kv7Swn/ZlNsvDA17djtR4pozWggQNzBp7sjpK+15p+A1FpUL3dtko+cRsubtViUgZHip7JTqy/HZbaioisrCyjLwsc+/eIlf+pxo+ycQrCzwT7QzJsnu4wldbDvd1vyrCknhEiUyKnZbsVRIi68kuRCYo2IXIBAW7EJmgYBciE3os0DWwryNbaZSNk+2tjrK4NoglM7LWFlhG0EU+hpPzXjysEYvk/n5ec50JMP2B1ZSJMqHlt+RrdTcTV2aOL+zralwAMFv3Ah0TwuZLfA4jRT+u6Jot1P01qxV5X0ZUM50JfzMNL6RNBzXmWd9BknF2rTB7b5TLge3JZ+MC/PmNzjegJ7sQ2aBgFyITFOxCZMJGyj99w8xeM7Oj7X93bvlohRDrZiPlnwDg36SUvrPKa4UQ1wndJJxMAFj5pzVTQEJfh8IcbfbnVtNA2SVqfJQ0YbDgjzdU4mMY7fPq8u6yT3oQ1QJjqvdokDSBqd6DA1wFZkr0ucCWWmt2r3DvJUkeyiTbaqQiM8U4qm3H7J/7SWIQAFhkGX2D2meMM3W/qnJ8nltgnf0UwC8Mv077jlb8is/xql/9APiqSLSCMkxiIlqZ6ayZxzLT/vxnXdBZ/iml9GT7R79jZs+Y2VfNrPt8vUKInrOu8k9m9h4A/w6tMlD/EMAYgC+z1y4v/zQ73X2ucCHE5rLe8k/3pZQm2xVeqwD+K4Ic8svLP+0c66mHRwixjPWWf3rBzCbabYZWueZnt26YQoiNspHyT//bzPagtYP2KIBfu9obLaYSTtZ2rWjrFBiWKBORYpbsHwaAs4tenIosoWzGrOQPABwYmHFtRyp+X/IQEf0iwvkS0SvKoMqstZEws4sIitG54aWxfN9IHIuuD2PQ/DmL5sv2z0fnfKTgs+w2yCbvqcUdVxvi2xwg++EBLva+uDBB+55cGHVtY+TaAMBtlSnXtqfELdmdomi0zx/YWPmne672WiHE9YMcdEJkgoJdiExQsAuRCQp2ITKhx7XeDNUOGyvLBgpwO+V8g5v0Boq+L7N5AlxBZbXAAJ41lqnTUWKBzrkCwHCR12TrI8dirwe46h1lH2VziBI/nCPvyzLRzjd9dlsAOF/zSUCilY4iSTIRXV9u2eX2Uabcs2vOFG8AmGv6xBHMrgsApxe95Xaq5rPTAlx5PxJkoj3Sd9a1RVmJn7tycMX3V9KLtB+gJ7sQ2aBgFyITFOxCZIKCXYhM6KlAZ0hOWGFCDcCFlrAEDrEIRrbUzv30ADAW7DFnx2PHioQ0tqc+EugYTFgCeBbWqJwSE9iikkyMAtnfHZ2v2ZIX+KLryyy7Ub4CJijOk+zDAHCx4K28TMxrBM85JmhGNt4zNb9P/kqD9x0t+9wI0fUdIiLwVJCVeKa2cr6NYI88oCe7ENmgYBciExTsQmSCgl2ITFCwC5EJPVXjG6mA2UaHehhUj2c12SK1lqnhncdZgimgs4HdlVl5R4iazhRvALhMFFRmiwV4FtZIBWZ21SiL605Sfy1S7plyzpJEsFpkAE8isqPEVx/GyTmLLLAsWUd/sDKzo+Dny+YVWYb5e/I5TJCkFudqfKVjru7P2WvVPbQvS5axt8gt3bcOrEym0h/cX4Ce7EJkg4JdiExQsAuRCQp2ITLBWtWdenQws7MA3mh/Ow7Ap2rd/mhe248baW6HU0pU+etpsK84sNlTKaW7rsnBtxDNa/txI89tOfozXohMULALkQnXMtj/6BoeeyvRvLYfN/Lc3uaafWYXQvQW/RkvRCb0PNjN7D4ze9HMjpvZQ70+/mZiZg+b2ZSZPbusbczMHjOzl9v/71rtPa5HzOyQmT1hZs+b2XNm9sV2+7aem5lVzOxHZvaz9rx+u91+i5k92b4nv2VmPFf2Nqenwd6uBPufAfxTAHcA+JyZ3dHLMWwy3wBwX0fbQwAeTyndDuDx9vfbjTqAL6WU7gDwiwD+Vfs6bfe5VQHck1J6P4A7AdxnZr8I4HcBfDWl9A4AFwA8eO2GuHX0+sn+QQDHU0qvppQWAXwTwP09HsOmkVL6GwDTHc33A3ik/fUjaNWu31aklCZTSk+3v54DcAzAAWzzuaUWS9vtyu1/CcA9AL7Tbt928+qWXgf7AQBvLfv+RLvtRmJfSmmy/fVpAPuu5WA2ipkdQatk95O4AeZmZkUzOwpgCsBjAF4BMJNSWtobeiPekwAk0G0pqbXUsW2XO8xsGMB3Afx6Suni8p9t17mllBoppTsBHETrL813XdsR9Y5eB/tJAIeWfX+w3XYjccbMJgCg/T8vKnadY2ZltAL9j1NKf9ZuviHmBgAppRkATwC4G8ComS1lyLgR70kAvQ/2HwO4va1+9gH4ZQDf7/EYtprvA3ig/fUDAB69hmNZF2ZmAL4O4FhK6Q+W/Whbz83M9pjZaPvrAQD3oqVHPAHgM+1u225e3dJzU42ZfQLAfwRQBPBwSul3ejqATcTM/hTAR9HaNXUGwG8C+O8Avg3gZrR2+H02pdQp4l3XmNlHAPwtgL8D3s4P9htofW7ftnMzs/ehJcAV0XrQfTul9O/N7Fa0xOIxAD8F8C9SSryCwzZGDjohMkECnRCZoGAXIhMU7EJkgoJdiExQsAuRCQp2ITJBwS5EJijYhciE/w9qzkS82Ro91wAAAABJRU5ErkJggg==\n",
            "text/plain": [
              "<Figure size 432x288 with 1 Axes>"
            ]
          },
          "metadata": {
            "needs_background": "light"
          },
          "output_type": "display_data"
        }
      ],
      "source": [
        "val = training_data.update()()\n",
        "training_set = dt.Value(lambda: np.array(val)) \n",
        "(training_set >> group).update().plot()"
      ]
    },
    {
      "cell_type": "code",
      "execution_count": 6,
      "id": "1bf0c230",
      "metadata": {
        "execution": {
          "iopub.execute_input": "2022-06-29T20:23:05.034711Z",
          "iopub.status.busy": "2022-06-29T20:23:05.034212Z",
          "iopub.status.idle": "2022-06-29T20:23:05.036711Z",
          "shell.execute_reply": "2022-06-29T20:23:05.036711Z"
        }
      },
      "outputs": [],
      "source": [
        "generator = dt.models.lodestar.LodeSTARGenerator(\n",
        "    training_set,\n",
        "    3,\n",
        "    (group, equivariance), \n",
        "    batch_size=8, \n",
        "    min_data_size=200, \n",
        "    max_data_size=201\n",
        ")\n",
        "\n"
      ]
    },
    {
      "cell_type": "code",
      "execution_count": 7,
      "id": "53c86817",
      "metadata": {
        "execution": {
          "iopub.execute_input": "2022-06-29T20:23:05.039711Z",
          "iopub.status.busy": "2022-06-29T20:23:05.039211Z",
          "iopub.status.idle": "2022-06-29T20:24:12.408452Z",
          "shell.execute_reply": "2022-06-29T20:24:12.407953Z"
        }
      },
      "outputs": [
        {
          "name": "stdout",
          "output_type": "stream",
          "text": [
            "Generating 200 / 200 samples before starting training\n",
            "Epoch 1/50\n",
            "100/100 [==============================] - 3s 10ms/step - total_loss: 2.6453 - consistency_loss: 1.5589\n",
            "Epoch 2/50\n",
            "100/100 [==============================] - 1s 10ms/step - total_loss: 2.1863 - consistency_loss: 1.1794\n",
            "Epoch 3/50\n",
            "100/100 [==============================] - 1s 10ms/step - total_loss: 1.5664 - consistency_loss: 0.7550\n",
            "Epoch 4/50\n",
            "100/100 [==============================] - 1s 10ms/step - total_loss: 1.5641 - consistency_loss: 0.7315\n",
            "Epoch 5/50\n",
            "100/100 [==============================] - 1s 10ms/step - total_loss: 0.6796 - consistency_loss: 0.3006\n",
            "Epoch 6/50\n",
            "100/100 [==============================] - 1s 10ms/step - total_loss: 0.4060 - consistency_loss: 0.1780\n",
            "Epoch 7/50\n",
            "100/100 [==============================] - 1s 10ms/step - total_loss: 0.3223 - consistency_loss: 0.1189\n",
            "Epoch 8/50\n",
            "100/100 [==============================] - 1s 9ms/step - total_loss: 0.3491 - consistency_loss: 0.1168\n",
            "Epoch 9/50\n",
            "100/100 [==============================] - 1s 9ms/step - total_loss: 0.2731 - consistency_loss: 0.0784\n",
            "Epoch 10/50\n",
            "100/100 [==============================] - 1s 10ms/step - total_loss: 0.2117 - consistency_loss: 0.0500\n",
            "Epoch 11/50\n",
            "100/100 [==============================] - 1s 9ms/step - total_loss: 0.2045 - consistency_loss: 0.0405\n",
            "Epoch 12/50\n",
            "100/100 [==============================] - 1s 9ms/step - total_loss: 0.2041 - consistency_loss: 0.0409\n",
            "Epoch 13/50\n",
            "100/100 [==============================] - 1s 9ms/step - total_loss: 0.2066 - consistency_loss: 0.0553\n",
            "Epoch 14/50\n",
            "100/100 [==============================] - 1s 10ms/step - total_loss: 0.1754 - consistency_loss: 0.0339\n",
            "Epoch 15/50\n",
            "100/100 [==============================] - 1s 10ms/step - total_loss: 0.1777 - consistency_loss: 0.0303\n",
            "Epoch 16/50\n",
            "100/100 [==============================] - 1s 9ms/step - total_loss: 0.1646 - consistency_loss: 0.0287\n",
            "Epoch 17/50\n",
            "100/100 [==============================] - 1s 9ms/step - total_loss: 0.1551 - consistency_loss: 0.0231\n",
            "Epoch 18/50\n",
            "100/100 [==============================] - 1s 9ms/step - total_loss: 0.1491 - consistency_loss: 0.0237\n",
            "Epoch 19/50\n",
            "100/100 [==============================] - 1s 9ms/step - total_loss: 0.1536 - consistency_loss: 0.0224\n",
            "Epoch 20/50\n",
            "100/100 [==============================] - 1s 10ms/step - total_loss: 0.2045 - consistency_loss: 0.0470\n",
            "Epoch 21/50\n",
            "100/100 [==============================] - 1s 9ms/step - total_loss: 0.1993 - consistency_loss: 0.0412\n",
            "Epoch 22/50\n",
            "100/100 [==============================] - 1s 10ms/step - total_loss: 0.1422 - consistency_loss: 0.0215\n",
            "Epoch 23/50\n",
            "100/100 [==============================] - 1s 10ms/step - total_loss: 0.1370 - consistency_loss: 0.0205\n",
            "Epoch 24/50\n",
            "100/100 [==============================] - 1s 10ms/step - total_loss: 0.1382 - consistency_loss: 0.0212\n",
            "Epoch 25/50\n",
            "100/100 [==============================] - 1s 10ms/step - total_loss: 0.1363 - consistency_loss: 0.0203\n",
            "Epoch 26/50\n",
            "100/100 [==============================] - 1s 10ms/step - total_loss: 0.1336 - consistency_loss: 0.0183\n",
            "Epoch 27/50\n",
            "100/100 [==============================] - 1s 9ms/step - total_loss: 0.1347 - consistency_loss: 0.0184\n",
            "Epoch 28/50\n",
            "100/100 [==============================] - 1s 10ms/step - total_loss: 0.1296 - consistency_loss: 0.0180\n",
            "Epoch 29/50\n",
            "100/100 [==============================] - 1s 10ms/step - total_loss: 0.1307 - consistency_loss: 0.0198\n",
            "Epoch 30/50\n",
            "100/100 [==============================] - 1s 9ms/step - total_loss: 0.1444 - consistency_loss: 0.0251\n",
            "Epoch 31/50\n",
            "100/100 [==============================] - 1s 10ms/step - total_loss: 0.1418 - consistency_loss: 0.0215\n",
            "Epoch 32/50\n",
            "100/100 [==============================] - 1s 10ms/step - total_loss: 0.1402 - consistency_loss: 0.0186\n",
            "Epoch 33/50\n",
            "100/100 [==============================] - 1s 10ms/step - total_loss: 0.1407 - consistency_loss: 0.0197\n",
            "Epoch 34/50\n",
            "100/100 [==============================] - 1s 10ms/step - total_loss: 0.1426 - consistency_loss: 0.0177\n",
            "Epoch 35/50\n",
            "100/100 [==============================] - 1s 10ms/step - total_loss: 0.1266 - consistency_loss: 0.0146\n",
            "Epoch 36/50\n",
            "100/100 [==============================] - 1s 10ms/step - total_loss: 0.1261 - consistency_loss: 0.0149\n",
            "Epoch 37/50\n",
            "100/100 [==============================] - 1s 10ms/step - total_loss: 0.1211 - consistency_loss: 0.0155\n",
            "Epoch 38/50\n",
            "100/100 [==============================] - 1s 10ms/step - total_loss: 0.1260 - consistency_loss: 0.0167\n",
            "Epoch 39/50\n",
            "100/100 [==============================] - 1s 9ms/step - total_loss: 0.1272 - consistency_loss: 0.0157\n",
            "Epoch 40/50\n",
            "100/100 [==============================] - 1s 10ms/step - total_loss: 0.1137 - consistency_loss: 0.0163\n",
            "Epoch 41/50\n",
            "100/100 [==============================] - 1s 10ms/step - total_loss: 0.1277 - consistency_loss: 0.0210\n",
            "Epoch 42/50\n",
            "100/100 [==============================] - 1s 9ms/step - total_loss: 0.1149 - consistency_loss: 0.0188\n",
            "Epoch 43/50\n",
            "100/100 [==============================] - 1s 9ms/step - total_loss: 0.1281 - consistency_loss: 0.0159\n",
            "Epoch 44/50\n",
            "100/100 [==============================] - 1s 9ms/step - total_loss: 0.1345 - consistency_loss: 0.0167\n",
            "Epoch 45/50\n",
            "100/100 [==============================] - 1s 10ms/step - total_loss: 0.1150 - consistency_loss: 0.0127\n",
            "Epoch 46/50\n",
            "100/100 [==============================] - 1s 10ms/step - total_loss: 0.1152 - consistency_loss: 0.0130\n",
            "Epoch 47/50\n",
            "100/100 [==============================] - 1s 10ms/step - total_loss: 0.1268 - consistency_loss: 0.0153\n",
            "Epoch 48/50\n",
            "100/100 [==============================] - 1s 9ms/step - total_loss: 0.1109 - consistency_loss: 0.0125\n",
            "Epoch 49/50\n",
            "100/100 [==============================] - 1s 9ms/step - total_loss: 0.1158 - consistency_loss: 0.0116\n",
            "Epoch 50/50\n",
            "100/100 [==============================] - 1s 10ms/step - total_loss: 0.1161 - consistency_loss: 0.0133\n"
          ]
        }
      ],
      "source": [
        "\n",
        "with generator:\n",
        "    model = dt.models.LodeSTAR(input_shape=(None, None, 2), num_outputs=3)\n",
        "    model.compile(loss=\"mae\", optimizer=tf.keras.optimizers.Adam())\n",
        "    model.fit(generator, epochs=50, steps_per_epoch=100)\n"
      ]
    },
    {
      "cell_type": "code",
      "execution_count": 8,
      "id": "bb25a14a",
      "metadata": {
        "execution": {
          "iopub.execute_input": "2022-06-29T20:24:12.415953Z",
          "iopub.status.busy": "2022-06-29T20:24:12.415452Z",
          "iopub.status.idle": "2022-06-29T20:24:52.866953Z",
          "shell.execute_reply": "2022-06-29T20:24:52.866953Z"
        }
      },
      "outputs": [],
      "source": [
        "import itertools\n",
        "import scipy\n",
        "grid_x = 8\n",
        "radius_range = np.linspace(130e-9, 300e-9, grid_x)\n",
        "refractive_index_range = np.linspace(1.4, 1.7, grid_x)\n",
        "\n",
        "num_samples = 10\n",
        "\n",
        "data_dict = {}\n",
        "\n",
        "for radius, refractive_index in itertools.product(radius_range, refractive_index_range):\n",
        "\n",
        "    for _ in range(num_samples):\n",
        "        image = training_data.update()(radius=radius, refractive_index=refractive_index, z=np.random.uniform(-1, 1))\n",
        "\n",
        "        if (radius, refractive_index) not in data_dict:\n",
        "            data_dict[(radius, refractive_index)] = []\n",
        "\n",
        "        data_dict[(radius, refractive_index)].append(image)  "
      ]
    },
    {
      "cell_type": "code",
      "execution_count": 9,
      "id": "c798d764",
      "metadata": {
        "execution": {
          "iopub.execute_input": "2022-06-29T20:24:52.870453Z",
          "iopub.status.busy": "2022-06-29T20:24:52.869952Z",
          "iopub.status.idle": "2022-06-29T20:24:54.978454Z",
          "shell.execute_reply": "2022-06-29T20:24:54.978454Z"
        }
      },
      "outputs": [],
      "source": [
        "error_dict = {}\n",
        "for key, value in data_dict.items():\n",
        "    preds = model.predict_and_pool(np.array(value))\n",
        "    error_dict[key] = np.exp(preds[:, 2])\n",
        "\n",
        "RI, R = np.meshgrid(refractive_index_range, radius_range)\n",
        "\n",
        "GT = R**3 * (RI ** 2 - 1.33 ** 2) / (RI ** 2 + 1.33 ** 2 * 2)\n",
        "GT = GT[..., np.newaxis]"
      ]
    },
    {
      "cell_type": "code",
      "execution_count": 10,
      "id": "d88c0731",
      "metadata": {
        "execution": {
          "iopub.execute_input": "2022-06-29T20:24:54.980952Z",
          "iopub.status.busy": "2022-06-29T20:24:54.980952Z",
          "iopub.status.idle": "2022-06-29T20:24:54.983453Z",
          "shell.execute_reply": "2022-06-29T20:24:54.982953Z"
        }
      },
      "outputs": [],
      "source": [
        "Z = np.reshape(np.array(list(error_dict.values())), (grid_x, grid_x, -1))\n",
        "\n",
        "norm_f = GT[4, 4] / np.mean(Z[4, 4]) \n",
        "Z = Z * norm_f"
      ]
    },
    {
      "cell_type": "code",
      "execution_count": 11,
      "id": "f97641fd",
      "metadata": {
        "execution": {
          "iopub.execute_input": "2022-06-29T20:24:54.994453Z",
          "iopub.status.busy": "2022-06-29T20:24:54.985452Z",
          "iopub.status.idle": "2022-06-29T20:24:55.080452Z",
          "shell.execute_reply": "2022-06-29T20:24:55.079953Z"
        }
      },
      "outputs": [
        {
          "data": {
            "image/png": "iVBORw0KGgoAAAANSUhEUgAAAXoAAAD6CAYAAACvZ4z8AAAAOXRFWHRTb2Z0d2FyZQBNYXRwbG90bGliIHZlcnNpb24zLjMuMywgaHR0cHM6Ly9tYXRwbG90bGliLm9yZy/Il7ecAAAACXBIWXMAAAsTAAALEwEAmpwYAAAlUElEQVR4nO3deXjU5bn/8fedEFaRRXAhEEFEFGSPLNLa1iOF1iNQ6oJKq6dWUEHb0nLUI7+q1LrR0noqFWjl1wrIIto0VlvqRusGkpAAgkZWgWBlB4EAWe7zRyZ0CJNkQiaZyczndV1cznfNPVP6ycPzfeZ5zN0REZH4lRTtAkREpHYp6EVE4pyCXkQkzinoRUTinIJeRCTOKehFROJcWEFvZsPMLM/MNpjZfZWc920zczNLD9p3f+C6PDMbGomiRUQkfA2qOsHMkoHpwBBgO7DCzDLdfV2585oDPwCWB+3rBowGugPtgNfN7CJ3L67o57Vp08Y7dux4Gm9FROTfdh86xmcHjtKsYQMuaNss2uXUuuzs7N3u3jbUsSqDHugPbHD3TQBmtgAYAawrd97PgCeASUH7RgAL3P0YsNnMNgTu935FP6xjx45kZWWFUZaIyKkKjhdz74uryVy1g1u7n8MvrutF88Yp0S6r1pnZpxUdC6frJhXYFrS9PbAv+Af0BTq4+yvVvVZEJFK27jnCt377Li+v3sGkoV155uZ+CRHyVQmnRV8pM0sCpgG31uAeY4GxAGlpaTUtSUQS0D8+2cU983Nwd2bfehlf63p2tEuKGeEEfT7QIWi7fWBfmebApcBSMwM4F8g0s+FhXAuAu88CZgGkp6dr8h0RCZu789ulG/nF3/Poek5zZn6nH+efFf998tURTtCvALqYWSdKQ3o0cFPZQXc/ALQp2zazpcBP3D3LzAqA581sGqUPY7sAH0SufBFJZIeOFTHphVX89cN/cU2vdjzx7R40bVjjjoq4U+Un4u5FZjYBWAIkA7Pdfa2ZTQGy3D2zkmvXmtkiSh/cFgHjKxtxIyISrk27DjFuTjYbdx3igW9ewve/3IlAr4KUY7E2TXF6erpr1I2IVOb1dZ/zo4W5pDRI4ukb+3D5hW2qviiGZeTkM3VJHjv2F9CuZRMmDe3KyD7VG7diZtnunh7qmP6NIyL1RkmJ89Qb63nqjfVcmnomM8b0o32rptEuq0YycvK5/6U1FBSWdnbk7y/g/pfWAFQ77CuiKRBEpF44eLSQ25/L4qk31jOqbyqL77i83oc8wNQleSdCvkxBYTFTl+RF7GeoRS8iMe+Tz79g3Jxstu09wsPDu/PdQefHTX98/v6Cau0/HQp6EYlpr675jJ+8sIqmDRvw/O0D6d+pdbRLqncU9CISk4pLnF/8PY9nlm6kd4eWzBjTj3NbNI52WfWSgl5EYs7+I8e5e34Ob6/fzY3903hoeDcaNUiOdln1loJeRGLKuh0HGTc3i88PHOPxUT0Y3V/TotSUgl5EYsafc/O598XVtGzSkIXjBtInrVW0S4oLCnoRibqi4hIe++vHPPvOZvp3bM30m/vStnmjaJdVJ1o2SWF/QWHI/ZGicfQiElW7Dx1jzLPLefadzdx6eUfm3T4gYUIe4KHh3UlJOnmoaEqS8dDw7hH7GWrRi0jUrNq2nzvnZrPn8HGmXd+LUX3b13kNkZh+oCbKflZt1qCgF5GoWJS1jckZH9L2jEa8eOflXJraos5ryMjJZ9ILqygsKZ3zK39/AZNeWAVEbvqBcIzsk1qrP09dNyJSp44XlfD/Mj7kvxev5rKOrXj57i9FJeQBHspceyLkyxSWOA9lro1KPbVFLXoRqTM7Dx7lrnkryfp0H+OuuIBJQ7vSIDl67c1QD0Er219fKehFpE5kf7qXO+eu5IujRfzmxj5c06tdtEtKGAp6EalV7s685Vt5+OW1nNeiCc/d1p+Lzz0z2mUlFAW9iNSao4XF/PTPH7Ioaztf7dqWp27oQ4umkRsfLuEJq3PMzIaZWZ6ZbTCz+0Icv8PM1phZrpm9Y2bdAvs7mllBYH+umc2I9BsQkdi0Y38BN8x8n0VZ27n7ygt59pbLFPJRUmWL3sySgenAEGA7sMLMMt19XdBpz7v7jMD5w4FpwLDAsY3u3juiVYtITFu2aQ/j563kWFEJM7/Tj6Hdz412SQktnBZ9f2CDu29y9+PAAmBE8AnufjBosxkQWwvRikidcHdmv7OZm3+/nBZNU8gYf3lMh3xF0wxEcvqBWBBO0KcC24K2twf2ncTMxpvZRuBJ4J6gQ53MLMfM/mFmXw71A8xsrJllmVnWrl27qlG+iMSKguPF/GhhLlP+so4rLz6bP48fzIVnN492WZWqi+kHYkHEHsa6+3RgupndBEwGbgE+A9LcfY+Z9QMyzKx7uX8B4O6zgFkA6enp+teASD2zbe8Rxs3J5qN/HeTHQy5i/NcuJCkp9pf6q4vpB2JBOEGfD3QI2m4f2FeRBcAzAO5+DDgWeJ0daPFfBGSdVrUiEnPeXr+Lu+fnUFzizL7lMr528dnRLqlaanv6gVgQTtfNCqCLmXUys4bAaCAz+AQz6xK0eTWwPrC/beBhLmZ2AdAF2BSJwkUkutydGf/YyC2zP+Cc5o15ecKX6l3IJ4oqW/TuXmRmE4AlQDIw293XmtkUIMvdM4EJZnYVUAjso7TbBuAKYIqZFQIlwB3uvrc23oiI1J3Dx4r478WreWXNZ1zd8zye/HZPmjXS13JilbnHVpd4enq6Z2WpZ0ckVm3efZhxc7LYsPMQ9w67mLFXXIBZ7PfHxzszy3b39FDH9CtYRML25sef84MFuSQnGc99bwBf6tIm2iVJGBT0IlKlkhLnN29u4NdvfEK3885kxph+dGjdNNplSZgU9CJSqYNHC5m4cBWvf/Q5o/qk8uioHjROSa7xfYdMW8r6nYdPbHc5uxmvTfxqje8rp9LCIyJSoQ07v2Dk0+/yVt5OHrqmG7+8vlethDzA+p2HGTJtaY3vLadSi15EQvrbh5/x40WraNIwmee/P4ABF5wVsXuXD/mq9kvNKOhF5CTFJc601/KY/tZGenVoyYwxfTmvRZNolyU1oKAXkRP2HznOPQty+ecnuxh9WQceHtGdRg1q3lUj0aWgFxEAPvrsIOPmZPPZgQIe/VYPbhqQVis/JyOnshlUpDYo6EWEzFU7uHfxas5s0oAFYwfR7/xWtfazpi7Jq/DYmY30r4faoKAXSWBFxSU88beP+d3bm7msYyum39yXs5s3rtWfuWN/QYXHVj88rMJjcvoU9CIJas+hY9w9P4f3Nu7hu4POZ/LV3WjYoPZHXKckG8eLT516pWGyplGoLQp6kQS0ZvsB7pibza5Dx5h6bU+uS+9Q9UUREirkK9svNaegF0kwi7O38z9/WkObZg1ZfMcgerZvGe2SpJYp6EUSxPGiEh55ZR3Pvf8pgy44i6dv6sNZZzSKdllSBxT0Iglg5xdHGT9vJSu27OP2L3fi3mEX0yBZM6AkCgW9SJxbuXUfd87N5kBBIU+N7s2I3vG9bJ6cSr/SReLY88u3csPM92nUIJk/3TU4JkJ+cOfW1dovNRdW0JvZMDPLM7MNZnZfiON3mNkaM8s1s3fMrFvQsfsD1+WZ2dBIFi8ioR0rKua+F1fzP39aw6DObcicMJhLzjsz2mUBMO/2QaeE+uDOrZl3+6AoVRT/qlxKMLC49yfAEGA7pYuF3+ju64LOOdPdDwZeDwfucvdhgcCfD/QH2gGvAxe5e3FFP09LCYrUzGcHCrhz7kpyt+1n/Nc6M3FIV5KTNEY93tV0KcH+wAZ33xS42QJgBHAi6MtCPqAZUPbbYwSwwN2PAZvNbEPgfu9X+12ISJWWb9rD+OdXUnC8mBlj+jLs0vNOOScjJ5+pS/LYsb+Adi2bMGloV0b2Sa3ymNRf4QR9KrAtaHs7MKD8SWY2HpgINASuDLp2WblrT/lbY2ZjgbEAaWm1M5GSSDxzd/7w3hZ+/spHpLVuyvzbB9LlnOannJeRk8/9L62hoLD0H9X5+wu4/6U1J47/cGHuidf5+wtObCvs67eIPYx19+nu3hm4F5hczWtnuXu6u6e3bds2UiWJJISjhcX8eNEqHn55HV/t2paMCYNDhjyUTihWFvJlCgqLmbokj0kv5Ia8pqL9Un+E06LPB4K/H90+sK8iC4BnTvNaEamGbXuPcMfcbNZ9dpAfXXURd195IUmV9MfnVzChWEX7AQpLalymRFk4LfoVQBcz62RmDYHRQGbwCWbWJWjzamB94HUmMNrMGplZJ6AL8EHNyxaRd9bvZvjT77B17xGevSWdH1zVpdKQl8RVZYve3YvMbAKwBEgGZrv7WjObAmS5eyYwwcyuAgqBfcAtgWvXmtkiSh/cFgHjKxtxIyJVc3dm/XMTT/ztYzq3PYNZ302nU5tm0S5LYlhY34x191eBV8vt+2nQ6x9Ucu3PgZ+fboEi8m9HjhcxafFqXln9Gd/scS5Tr+1Fs0b6grtUTn9DROqJLbsPM25ONut3fsG9wy7mjq9cgJm6aqRqCnqReuCtvJ38YH4OSUnGH7/Xny93ifzotMGdW/Puxr0h90v9prluRGJYSYnzmzfW870/rCC1VVNenvClGoV8ZfPMaGqC+FXlFAh1TVMgiJT64mghP160ir+v+5yRvdvx2KieNGlY88Wzb/7d+ye13BXm8aGmUyCISB3bsPMQ4+ZksWXPEX76n934r8EdI9Yfr1BPPAp6kRizZO2/+PGiVTRqkMTc2wYwqPNZ0S5J6jkFvUiMKC5xfv36J/zmzQ30bN+CGWP60a5lEwAmZ6xh/vJtFLuTbMaNAzrwyMgeUa5Y6gsFvUgMOHCkkB8szGFp3i6uT2/PlBGX0jiltD9+csYa5i7beuLcYvcT2wp7CYdG3YhE2cf/Osjw6e/w7obdPDLyUp74ds8TIQ+cFPLBKtovUp5a9CJR9JfVO5j0wmrOaNyABWMH0u98jVmXyFPQi0RBUXEJU5fkMfOfm+h3fiueubkvZ5/ZONplSZxS0IvUsb2Hj3P3/JW8u2EPYwam8dP/7E7DBv/uRR0ybSnrdx6OYoUSbxT0InXow/wDjJuTza5Dx3jy2p5cn97hpOMKeakNCnqROvLSyu3c/9IaWjdryAvjBtGrQ8tTzqlOyCdrPjMJk4JepJYVFpfw81c+4g/vbWHgBa15+qa+tDmjUY3vWxJbs5dIDFPQi9SiXV8cY/zzK/lg815u+1In7v/GxTRIjsyo5rIvU4lUJaygN7NhwFOUrjD1e3d/vNzxicD3KV1FahfwPXf/NHCsGChbZn6ruw+PUO0iMS1n6z7unLuS/QXHuejsZjz7zmaefWczUPOJxJqkJDNpaNdIlSpxrsqmhZklA9OBbwDdgBvNrFu503KAdHfvCSwGngw6VuDuvQN/FPKSEBZ8sJUbZi6jQbLR9Zwz+KRc3/u7G/dy8+/er9Y9U1s2wQL/fWxUD0b2SY1gxRLPwmnR9wc2uPsmADNbAIygdB1YANz9raDzlwFjIlmkSH1xrKiYhzLXMf+DrXy5Sxv+d3Qf+vzstZDnhlrkw4BQXe8GvHvflRGtVRJHOJ2FqcC2oO3tgX0VuQ34a9B2YzPLMrNlZjay+iWK1A//OnCU0bOWMf+Drdz51c784b/606pZw2rd41c39K7WfpFwRPRhrJmNAdKBrwTtPt/d883sAuBNM1vj7hvLXTcWGAuQlpYWyZJE6sSKLXu5c+5Kjhwv4rc39+WbPc47rfuUdcdMXZLHjv0FtGvZhElDu6qbRmoknKDPB4K/1dE+sO8kZnYV8ADwFXc/Vrbf3fMD/91kZkuBPsBJQe/us4BZULrCVPXegkj0uDv/8culbNp95MS+ecu2nHbQQ2nYK9glksLpulkBdDGzTmbWEBgNZAafYGZ9gJnAcHffGbS/lZk1CrxuAwwmqG9fpD47WljMgEdfPynk4fQetIrUpipb9O5eZGYTgCWUDq+c7e5rzWwKkOXumcBU4AzghcByZ2XDKC8BZppZCaW/VB53dwW91Hvb9x3hzrkr2fnF8ZDHQz1oFYmWsPro3f1V4NVy+34a9PqqCq57D9DKCBJX3tuwmwnzc9h3OHTIl9c0JYkjhSUh94vUBf1NEwmTu/P7tzcx5tnltG7WMOQwyFAeHdWTpHLz0iRZ6X6RuqCgFwnDkeNF3LMgl0de+YivdzuXjPGDw752ZJ9Upl3f+6QvPE27vrceuEqd0Vw3IlX4dM9hxs3JJu/zL5g0tCt3fbUzgWdRYdNIGokmBb1IJZbm7eSe+TmYGf//1sv4atezw7quZZOUWq5MJHwKepEQ3J3fLt3IL/6eR9dzmjPrO+mkndX0pHOSDYor6Kh/aHj3OqhSJDzqoxcp59CxIu6Ym83UJXlc07MdL911+SkhD/DL63uHvH7MwDR100hMUYteJMjGXYcYNyebzbsPM/nqS7jtS50q7I/XdAVSXyjoRQJeW/c5ExfmktIgiTm39efyzm2qvEYPWaU+UNBLQsrIyT/REj+vRWN6tG/BkrWf0yO1BTO+049Urd4kcURBLwknIyefHy7MPbG948BRdhw4Sv+OrXnutv40TkmOXnEitUAPYyXhTAwK+WArtuxVyEtcUtBLwjl11plSmh9b4pWCXhJKcYniXBKP+uglLt38u/dPmip4cOfWPH1TP+5ZkBPFqkSiQ0Evcad8yEPp/PADH3sDV4NeEpC6biTuVLTox7GiEhbdMYhzmodesLui/SL1nYJe4srkjDWVHu/doSXLHxhySqif07whyx8YUpuliURNWF03ZjYMeIrSpQR/7+6Plzs+Efg+UATsAr7n7p8Gjt0CTA6c+oi7/zFCtYucYt7yrZUen5yxhkdG9lCoS0KpskVvZsnAdOAbQDfgRjPrVu60HCDd3XsCi4EnA9e2Bh4EBgD9gQfNrFXkyhc5WVV98HOXVf6LQCQehdN10x/Y4O6b3P04sAAYEXyCu7/l7kcCm8uA9oHXQ4HX3H2vu+8DXgOGRaZ0EREJRzhBnwpsC9reHthXkduAv1bnWjMba2ZZZpa1a9euMEoSOdnxohIe+FPl/fMiiSqiwyvNbAyQDnylOte5+yxgFkB6eroGwEm1fH7wKHfNW0n2p/uiXYpITAqnRZ8PdAjabh/YdxIzuwp4ABju7seqc63I6craspf//M07fPTZQZ6+qU+0yxGJSeG06FcAXcysE6UhPRq4KfgEM+sDzASGufvOoENLgEeDHsB+Hbi/xlVLQpmcsYb5y7dR7E6yGTcO6MDPRlzK3GWfMuUv62jXsglzbxtA13ObM+F5ffNVpLwqg97di8xsAqWhnQzMdve1ZjYFyHL3TGAqcAbwQmA1nq3uPtzd95rZzyj9ZQEwxd1Df5tFpJzJGWtOGSVT7M7cZVt5f+MeNu46zNe6tuXXN/ShRdPSxbibpiRxpLCiactKl/kTSTTmMfad8PT0dM/Kyop2GRJloUK+vHuuvJAfXnURSUn/XuovIyefiYtyKT93WZLBTQPSeGRkj9ooVyTqzCzb3dNDHdNcNxKTwhnvPvHrXU/Zp3VcRU6loJe4o3VcRU6muW5EROKcgl5EJM4p6EVE4pz66CWmuDvP/GMjRuVruKa2bFJXJYnUe2rRS8w4dKyI8c+v5Mm/5XF1z/N44ts9aNkk5ZTzmqQkM2noqSNuRCQ0teglJmzefZixz2WxcdchHvjmJXz/y50wM264LI2MnHwNlxSpAQW91LqqgvqNjz7nhwtyaZBszLltAIMvbHPS9RouKVIzCnqpVRk5+fxoYe6J/vb8/QX8aGEuAMN7teN/31zPr19fT/d2ZzLzO/1o36pp1GoViVcKeqlV/7141SkPVR2Y9EIuf1m9g9c/2smovqk8+q0eNE5JjkaJInFPQS+16nhx6LEzhSWwNG8XDw/vzncHnU9gMjwRqQUKeoma528fSP9OraNdhkjcU9BLxAU/fK2MQl6kbijoJaIqmiZYRKJHX5iSiPqfl1Yr5EVijFr0UiPlx8hXtrqTiERHWC16MxtmZnlmtsHM7gtx/AozW2lmRWZ2bbljxWaWG/iTGanCJfrKumny9xfglI6RF5HYU2WL3sySgenAEGA7sMLMMt19XdBpW4FbgZ+EuEWBu/eueakSa+59Ud00IvVBOF03/YEN7r4JwMwWACOAE0Hv7lsCx/Tv9gRyrOj0/+fWqHmRuhNO100qsC1oe3tgX7gam1mWmS0zs5GhTjCzsYFzsnbt2lWNW0t91U7TDIvUmboYdXN+YGXym4Bfm1nn8ie4+yx3T3f39LZt29ZBSRJNmmZYpG6F03WTD3QI2m4f2BcWd88P/HeTmS0F+gAbq1GjxIDJGWuYv3wbxe4km3HjgA5VXxSQkmSc0bgB+48UapphkSgIJ+hXAF3MrBOlAT+a0tZ5lcysFXDE3Y+ZWRtgMPDk6RYrdSc42Msrdmfusq1h32vqdb0U7CJRVGXXjbsXAROAJcBHwCJ3X2tmU8xsOICZXWZm24HrgJlmtjZw+SVAlpmtAt4CHi83Wkdi0OSMNcxdtjVkyJ8OhbxIdIX1hSl3fxV4tdy+nwa9XkFpl075694DetSwRqlj85dvq/okEak3NAWCnKI6LfnkpMoHSmoRb5HoU9BLjfzyul4nwrx85Gt0jUhs0Fw3UiPB67lqEW+R2KSgl4jRIt4isUldN3LaWjVNiXYJIhIGBb2c5O314U1BkZJsPHhN91quRkQiQV03AoC7M/Ofm3jybx9Xep6B+t9F6hkFfQIJNY3B5l2HeHfj3hPnnNWsIV3ObsayzftOuX5w59bMu31QXZYsIhGgrpsEUf7brmXTGASHPMCew8dJTjIGdz554W6FvEj9pRZ9gqjOt13f3biXLY9fXYvViEhdUos+QURq3hoRqX8U9CIicU5BLyIS5xT0IiJxTg9j48TNv3v/pBE0ZaNkikucX732SbXu1TRFv/9F4omCPg6UD3koHTlzw4x3adwwhX98Ev6C60kGj47qGekSRSSKwmq6mdkwM8szsw1mdl+I41eY2UozKzKza8sdu8XM1gf+3BKpwuXfyod8meVb9vPext38/FuXhnWf1JZNmHZ9b33jVSTOVBn0ZpYMTAe+AXQDbjSzbuVO2wrcCjxf7trWwIPAAKA/8GBgHVmJkIycytdpXzB2EDcPOD+s7ph377tSIS8Sh8Jp0fcHNrj7Jnc/DiwARgSf4O5b3H01UFLu2qHAa+6+1933Aa8BwyJQtwRMXZJX6fF+55f+Xn10VE+qWAxKROJUOEGfCgR/rXJ7YF84anKthCF/f0FY543sk8q063uTbKHTXkv+icSvmHgYa2ZjgbEAaWlpUa4mdoVawak6yrpl7n9pDQWFxSf2a8k/kfgWTos+H+gQtN0+sC8cYV3r7rPcPd3d09u2bRvmrRNLRk4+P1yYS/7+ApzSlvwPF+ZW+z4j+6Ty2KgepLZsglHakn9sVA/1zYvEsXBa9CuALmbWidKQHg3cFOb9lwCPBj2A/Tpwf7WrFCaeRqhX1B2jJf9EEkuVLXp3LwImUBraHwGL3H2tmU0xs+EAZnaZmW0HrgNmmtnawLV7gZ9R+stiBTAlsE+qqfxT7nCoO0ZEIMw+end/FXi13L6fBr1eQWm3TKhrZwOza1CjnCa12kUENNdN3BozUA+1RaRUTIy6kVOFmtYgHGVLBD4yskctVCUi9ZGCPsYMmbaU9TsPn/b1Gx/7ZgSrEZF4oK6bGFLTkBcRCUVBH0MU8iJSGxT0IiJxTn30dSjUFAYaAikitU1BX0fKpjAoUzaFwcMvr+XBa7pzdvNGNf4ZGlIpIqEo6OvIjyqYwmDfkcLTmrMmmIZUikhlFPR1xGt4fUqSMfW6XurqEZFq08PYGJVknDTDpEJeRE6XWvS1aMDPX+PzL46f1rUlXrq0n4hITSnoa0FGTj4TF+VSUtP+GhGRCFDXTYRl5OQzafEqhbyIxAwFfYQ9/PJaCouV8iISO9R1EyGTM9Ywf/k2il0hLyKxRUEfAZMz1jB32daI3lNffhKRSAmr68bMhplZnpltMLP7QhxvZGYLA8eXm1nHwP6OZlZgZrmBPzMiXH9MiETIJ5ud+O+YgWn68pOIREyVLXozSwamA0OA7cAKM8t093VBp90G7HP3C81sNPAEcEPg2EZ37x3ZsqOr/Jw1NaVgF5HaFE6Lvj+wwd03uftxYAEwotw5I4A/Bl4vBv7DLNBEjTNlc9bk7y/AKZ2zpjpSgj7xJFPIi0jtC6ePPhXYFrS9HRhQ0TnuXmRmB4CzAsc6mVkOcBCY7O5vl/8BZjYWGAuQlhabfdORWBTk1zf01rdbRaTO1fbwys+ANHfvA0wEnjezM8uf5O6z3D3d3dPbtm1byyVVX6RWflLIi0g0hBP0+UCHoO32gX0hzzGzBkALYI+7H3P3PQDung1sBC6qadF1TSs/iUh9Fk7QrwC6mFknM2sIjAYyy52TCdwSeH0t8Ka7u5m1DTzMxcwuALoAmyJTet2YnLEmIvdJ0VfTRCRKquyjD/S5TwCWAMnAbHdfa2ZTgCx3zwSeBeaY2QZgL6W/DACuAKaYWSFQAtzh7ntr443UhkiOj596Xe+I3EdEpLrMY+ybnOnp6Z6VlRXtMgDodN8rpz2PfGrLJloyUETqjJllu3t6qGP6ZmwIZdMZnG7It2ySoimGRSRmKOjLqekIm5Qk46Hh3SNYkYhIzSjoAyLRH5+qbhoRiUEKeiIT8lsevzpC1YiIRJYG/VHzSck006SIxLKEbtGXPXQ9Xclm3Digg+aqEZGYlrBBX5PumiRgmuatEZF6IiGDviYhrweuIlLfJFzQn27In9O8IcsfGFILFYmI1K6ECfqyxUKqO388aM54EanfEiLoyxYLqS49bBWReJAQQV/dkNeYeBGJJxpHLyIS5+K6RX/h/a9QVM2ZyQZ3bl07xYiIREnctuhPN+Tn3T6odgoSEYmSuG3RVyfkk5OMX17XS2PjRSQuxW3Qh0tfgBKReBdW142ZDTOzPDPbYGb3hTjeyMwWBo4vN7OOQcfuD+zPM7OhEaw9pJIS51evfRLWuYM7t+bd+65UyItIXKuyRR9Y3Hs6MATYDqwws0x3Xxd02m3APne/0MxGA08AN5hZN0rXj+0OtANeN7OL3L040m8E4EBBIRMX5vLGxzurPFf98SKSKMLpuukPbHD3TQBmtgAYAQQH/QjgocDrxcDTZmaB/Qvc/RiwObB4eH/g/ciU/2+ffP4F4+Zks23vEaaM6E7evw4yL8TMlPqWq4gkmnCCPhUITsztwICKznH3IjM7AJwV2L+s3LWn9JOY2VhgLEBaWvXndn91zWf85IVVNG3YgPljB3JZx9Zl92X+8m0Uu+tbriKSsGLiYay7zwJmAaSnp4c9Xqa4xJm6JI8Z/9hIn7SWPHNzP85t0fjE8UdG9lCwi0jCCyfo84EOQdvtA/tCnbPdzBoALYA9YV57WvYdPs49C3J4e/1ubhqQxoPXdKNRg+RI3FpEJK6EM+pmBdDFzDqZWUNKH65mljsnE7gl8Ppa4E1398D+0YFROZ2ALsAHNS167Y4DXPP0OyzftJfHR/Xg0W/1UMiLiFSgyhZ9oM99ArAESAZmu/taM5sCZLl7JvAsMCfwsHUvpb8MCJy3iNIHt0XA+JqOuPlzbj73vrialk0asnDcQPqktarJ7URE4p6VNrxjR3p6umdlZZ2yv7C4hMde/ZjZ726mf8fWTL+5L22bN4pChSIiscfMst09PdSxmHgYW5Xdh44xft5Klm/ey62Xd+SBqy8hJTlup+kREYmomA/6Vdv2c8fcbPYePs6vbujFt/q0j3ZJIiL1SkwH/aKsbUzO+JC2ZzTixTsv59LUFtEuSUSk3onZoP/Va5/w1BvrGXzhWfzmxr60btYw2iWJiNRLMfcw1sx2AZ/W4BZtgN0RKqc+SvT3D/oMQJ9BIr7/8929bagDMRf0NWVmWRU9eU4Eif7+QZ8B6DNI9PdfnoauiIjEOQW9iEici8egnxXtAqIs0d8/6DMAfQaJ/v5PEnd99CIicrJ4bNGLiEiQehn0NVnDNl6E8RlcYWYrzazIzK6NRo21LYzPYKKZrTOz1Wb2hpmdH406a0sY7/8OM1tjZrlm9k5gac+4UtVnEHTet83MzSwxR+K4e736Q+kMmhuBC4CGwCqgW7lz7gJmBF6PBhZGu+4ofAYdgZ7Ac8C10a45Sp/B14Cmgdd3xtPfgzDf/5lBr4cDf4t23XX9GQTOaw78k9LV7tKjXXc0/tTHFv2JNWzd/ThQtoZtsBHAHwOvFwP/EVjDNl5U+Rm4+xZ3Xw2URKPAOhDOZ/CWux8JbC6jdOGbeBHO+z8YtNkMiLcHcuFkAcDPgCeAo3VZXCypj0Efag3b8uvQnrSGLVC2hm28COcziHfV/QxuA/5aqxXVrbDev5mNN7ONwJPAPXVUW12p8jMws75AB3d/pS4LizX1MehFqsXMxgDpwNRo11LX3H26u3cG7gUmR7ueumRmScA04MfRriXa6mPQV2cNW8qtYRsvam0t3nokrM/AzK4CHgCGu/uxOqqtLlT378ACYGRtFhQFVX0GzYFLgaVmtgUYCGQm4gPZ+hj0NVnDNl6E8xnEuyo/AzPrA8ykNOR3RqHG2hTO++8StHk1sL4O66sLlX4G7n7A3du4e0d370jpc5rh7n7qEnZxrt4FfaDPvWwN24+ARR5Yw9bMhgdOexY4K7CG7USgwmFX9VE4n4GZXWZm24HrgJlmtjZ6FUdemH8PpgJnAC8EhhjGzS/DMN//BDNba2a5lP7/4JbQd6ufwvwMBH0zVkQk7tW7Fr2IiFSPgl5EJM4p6EVE4pyCXkQkzinoRUTinIJeRCTOKehFROKcgl5EJM79H+wQI+e9G68+AAAAAElFTkSuQmCC\n",
            "text/plain": [
              "<Figure size 432x288 with 1 Axes>"
            ]
          },
          "metadata": {
            "needs_background": "light"
          },
          "output_type": "display_data"
        }
      ],
      "source": [
        "plt.scatter(np.repeat(GT, num_samples, -1).flatten() * 1e20, Z.flatten() * 1e20)\n",
        "plt.axline((0, 0), slope=1)\n",
        "plt.show()\n"
      ]
    },
    {
      "cell_type": "code",
      "execution_count": 12,
      "id": "339c32eb",
      "metadata": {
        "execution": {
          "iopub.execute_input": "2022-06-29T20:24:55.083953Z",
          "iopub.status.busy": "2022-06-29T20:24:55.083953Z",
          "iopub.status.idle": "2022-06-29T20:24:55.204953Z",
          "shell.execute_reply": "2022-06-29T20:24:55.204453Z"
        }
      },
      "outputs": [
        {
          "data": {
            "text/plain": [
              "<matplotlib.colorbar.Colorbar at 0x1f6ec630340>"
            ]
          },
          "execution_count": 1,
          "metadata": {},
          "output_type": "execute_result"
        },
        {
          "data": {
            "image/png": "iVBORw0KGgoAAAANSUhEUgAAASEAAAD3CAYAAABSDeKdAAAAOXRFWHRTb2Z0d2FyZQBNYXRwbG90bGliIHZlcnNpb24zLjMuMywgaHR0cHM6Ly9tYXRwbG90bGliLm9yZy/Il7ecAAAACXBIWXMAAAsTAAALEwEAmpwYAAAaRElEQVR4nO3dfaxcd33n8fcnxnbaxBAHu1nXdrANbqnZsgm6NaxoWQoJmHQbg4Qqpyrrqtl62cVqWoqEESiAEas03abVaqMGI6ymK8CUh4qrlWk2TUMR6ib4EtwQO/H6xriJLRPHTSDphthx/N0/5kxyPJmHMzNn5jx9XtLozpynOWdmzud+f79zZo4iAjOzolxQ9AqYWbM5hMysUA4hMyuUQ8jMCuUQMrNCOYTMrFAOITMbiaTVku6WdFDSAUk3JMM/Iem4pP3J7Zq+y/F5QmY2CkkrgBURcZ+kJcB3gXcDvwH8S0T8tyzLednkVtHM6iwiTgAnkvtPS3oQWDnsctwcM7OxSVoDXAncmwzaLul+SbslLe07b9maY8uW/HSseeUlk1n4osWTWe55z3Hh5J+jm5ctKuZ5h3H2TH7LOvPskNOfzjxpnM4+7Yvz5LNtz58+O9T09z/z7KmIWJ51+tdcsDCeIds+fyKePwCkX+hdEbGrczpJFwN/D3w6Ir4m6TLgFBDAp2g12X6n1/OUrjm25pWXcO/Hrp/Agtfnv8wuLrj8tVN5nk5atqqQ5x1GnDqW6/LOPfLQcDMcPZx50vjBkSHXBp47ks/2PTX/eOZp/9Xcg/80zLKfIfjdhUsyTbvzzI+ejYiZftNIWgh8Ffh8RHwNICIeS43/LPC/+i2jGc2xmgeQ1cvLX5O5sCmUJAGfAx6MiFtSw1ekJnsP8EC/5dQ/hKYUQEWqQhU0CUOH/oQ/CwvX5fc+VCSI3gy8D3hbx+H4myV9X9L9wK8Cf9BvIaVrjuWqAQFUJVq2Kvcm2aRo7bqRmmRNEhHfBtRl1N5hllPfSsgBZAVoYDU0tnqGUAEB5P6gYkyySaa164Zcm/w1IYjqF0INq4Ca2h9UZnlWQ1D/IKpXCDUsgKqoKaGZdxDVWX1CyAHUWHVvkkG9q6FMISRpk6RDkuYl7egy/v3JIbn9kr4taUMyfI2kn6QO392W9wYAhQeQT1C0btwsy2bgIXpJC4BbgauBY8A+SbMRcTA12Rci4rZk+muBW4BNybiHI+KKXNe6zdWPWeVlqYQ2AvMRcSQizgB7gM3pCSLiqdTDiyDjl1PG4QCqrKpVcOM0yVwNDZYlhFYCj6YeH6PL1/UlfUDSw8DNwO+lRq2V9D1Jfy/pV8Za27YSBZAPzZdD2c6eTnMndX+5dUxHxK0R8Wrgw8DHksEngMsj4krgg8AXJL28c15J2yTNSZp7/On/1/tJ1qwvVQAVqWrVRNWVpYMa6lcNZQmh48Dq1ONVybBe9tD6dTUi4nRE/HNy/7vAw8DPdc4QEbsiYiYiZpYvuaj7Uh0+tdK0EHWzrLcsIbQPWC9praRFwBZgNj2BpHRC/BpwOBm+POnYRtI6YD0w3BdyXP1YRpNuko1bDTmIuht4dCwizkraDtwBLAB2R8QBSTuBuYiYpfUralcBzwFPAluT2d8C7JT0HHAOeH9EPJFpzSoQPD40bza+TN+ij4i9dHwzNiJuTN2/ocd8X6X1g0fZLVpciQCy8VXpW/Vt4367fuG6Vbn9+Fld1OeM6YZwFdRfmY+Stflo2fkcQiPyofnmKtORsjqo94+amZVUUc2yn7pAvP6ijBd8yPG6BP24EqqQOjbFJrFN02iS5VENuVnW4hAagZtilhcHkUPIrKWgasgcQpVRx6bYJFWpWm16NeQQGlKVPtxVUeWAzasaanIQOYTM2go+SbapQeQQqoAqVwpZleIo2Yjy7BtqYhA5hIbgplgDlOArQ00LIoeQlYaroRc1KYgcQhn5G/MNMmI15EP2o3EIWalUuRrKW1OqIYeQWTclqYaaEEQOoQzcFJuuqm+3g2g4DqEBqlrK2/lGeh/HOFLmIMrOIVRSVa8GxtX07e+mrkHkEOrDVVC9VL0agnoGkUOoBwdQ8epQDTmIBnMIlVAddr685P1aTLsagvoGkaTVku6WdFDSAUk3JMMvlXSnpMPJ36X9luMQ6sJVkOWtpkF0FvjDiNgAvAn4gKQNwA7grohYD9yVPO7JIdSh6AByFfRSdaiGoH5nVEfEiYi4L7n/NPAgsBLYDNyeTHY7yRWZe3EIpRQdQFZyzQuiZZLmUrdtvSaUtAa4ErgXuCwiTiSjfghc1u9JfLWNRBkCyFVQb3lfKPGCy1/LuUceym15wxj3AorjWCRx+eJFWSc/FREzgyaSdDGti5z+fkQ8JemFcRERkqLf/K6ErDJKEdI5/dRHxSqiniQtpBVAn4+IryWDH5O0Ihm/AjjZbxkOIVwFNdXI77uDCAC1Sp7PAQ9GxC2pUbPA1uT+VuDr/ZaTKYQkbZJ0SNK8pJf0dEt6v6TvS9ov6dtJD3l73EeS+Q5JemeW55umMgSQZVeasHYQAbwZeB/wtmTf3y/pGuAm4GpJh4Grksc9DewTkrQAuBW4GjgG7JM0GxEHU5N9ISJuS6a/FrgF2JSE0RbgdcDPAn8r6eci4vkhN3YiHEBWZN9QWzuIiuonGlVEfBtQj9Fvz7qcLJXQRmA+Io5ExBlgD61DcOmVeSr18CKg3RG1GdgTEacj4gfAfLI8s5HVrRpqq3hVNLIsIbQSeDT1+Fgy7DySPiDpYeBm4PeGnHdb+zDg4z9+Ouu6j6VMVVBpdqoKyfM1G+uz4CAaW24d0xFxa0S8Gvgw8LEh590VETMRMbP8FUvyWqWeyhRANjoHUT1kCaHjwOrU41XJsF728OIZksPOO1EXXP5aB1DNlKaKdBCNLEsI7QPWS1oraRGtjubZ9ASS0u/ArwGHk/uzwBZJiyWtBdYD3xl/tYfn8KmvvIJo7M/IBIKoCWE08OhYRJyVtB24A1gA7I6IA5J2AnMRMQtsl3QV8BzwJMk5Asl0fwUcpPVltw8UcWTMAWRVVuQZ1tOQ6WsbEbEX2Nsx7MbU/Rv6zPtp4NOjruC4yh5ApWlOVFxeX+sY+5D9mvVw9PDg6YZU5yCq9RnTZQ8gK6eyNcva6to0q20IOYCap1RVpYMos9qGkNk4cvkn5iDKxCFktVKqaggcRBnUMoTcFGu20hyyb3MQ9VXLEDLLS9mDqA4cQlZLpWuWgYOoB4eQ2QC5Nu8dRC/hECpQKf9b10hpX18H0Xn8Q/dWa6U5k7rThM6sHmTRogVcvuribBP/cLLr0uZKyCyj3I+6uiICHEKFyvMSNtZbaZtl4CCipiFU9G8GW31N5By0hgdRLUPIbJIcRPlyCFkjlLpJ1tbQIKptCLlJZpM0sa8GNTCIahtCZp0qUQ1B44Ko1iHkasgmaaJflG5QENU6hMwmzUE0PoeQNUplmmRtDQgih5DZmCb++1U1D6Lah5D7hazTJKohB9Hoah9CZeevblhmNQ0ih5BZTqbys8I1DCKHkDXSpDqo/fvmw3MImVVNzaqhTCEkaZOkQ5LmJe3oMv6Dkg5Kul/SXZJelRr3vKT9yW02z5XPyp3T1k2lq6ESBJGk3ZJOSnogNewTko6n9vlrBi1nYAhJWgDcCrwL2ABcJ2lDx2TfA2Yi4vXAV4CbU+N+EhFXJLdrM2ybWeU1JIj+AtjUZfifpvb5vYMWkqUS2gjMR8SRiDgD7AE2pyeIiLsj4pnk4T1Axc4IM8tf3fuHIuJbwBPjLidLCK0EHk09PpYM6+V64BupxxdKmpN0j6R3D7+K4yv7h8GH6Ysz6TOoy/7Zm5DtSdfMbklLB02c6w/dS/otYAb4d6nBr4qI45LWAX8n6fsR8XDHfNuAbQCX/8wr81ylpn4IzLpasPhlvPw1y7NNPPfgMklzqSG7ImLXgLn+HPgUEMnfPwF+p98MWSqh48Dq1ONVybDzSLoK+ChwbUScbg+PiOPJ3yPAN4ErO+eNiF0RMRMRM8tfsSTDKpnlx9VQT6fa+2VyGxRARMRjEfF8RJwDPkurO6evLCG0D1gvaa2kRcAW4LyjXJKuBD5DK4BOpoYvlbQ4ub8MeDNwMMNz5qLCb77VTFM+i5JWpB6+B3ig17RtA5tjEXFW0nbgDmABsDsiDkjaCcxFxCzwx8DFwJclATySHAn7BeAzks7RCrybImIqIdSUN92qI/drlxVM0heBtwLLJB0DPg68VdIVtJpjR4H/NGg5mfqEksNsezuG3Zi6f1WP+f4B+MUsz2FWpLwukjhInYIoIq7rMvhzwy6nlmdMV7EK8hGy5qji53OSyhdCiy4c603yG2yjqtwPntVE+UIo4TCxOvPn+0W5nieUt6a9UXHqmP8bN0id+ofGUdpKyKwI0/4n0LR/tN04hMwK1vQgcgiVjI+SFa+IJnGTg8ghZFYSTQ0ih5BZiTQxiBxCJeQmWfGKPErZtCByCJmVUJOCyCFk1kPR52w1JYgcQiXlJplBM4LIIWTWR9HVENQ/iBxCZhVQ5yByCJWYm2TWBKX+AqtZGUzrB88GyeMLr1q8iIXrim9iprkSKrkyfPitPOrYLHMImWVQhg7qtroFkUPIrILqFEQOoQpwk6wcylQNQX2CyCFkZoVyCJkNoWzVUB04hCrCTTKrK4eQ2ZBcDeXLIVQhroasjjKFkKRNkg5Jmpe0o8v4D0o6KOl+SXdJelVq3FZJh5Pb1jxXvokcROXgaig/A0NI0gLgVuBdwAbgOkkbOib7HjATEa8HvgLcnMx7KfBx4I3ARuDjkpbmt/pmVnVZKqGNwHxEHImIM8AeYHN6goi4OyKeSR7eA7T/TbwTuDMinoiIJ4E7gU35rHpzuRqyOskSQiuBR1OPjyXDerke+MaI81pGDqLiuUmWj1w7piX9FjAD/PGQ822TNCdp7vEnf5TnKtWag8jqIEsIHQdWpx6vSoadR9JVwEeBayPi9DDzRsSuiJiJiJnlSy/JuOpmVgdZQmgfsF7SWkmLgC3AbHoCSVcCn6EVQCdTo+4A3iFpadIh/Y5kmOXE1VCx3CQb38AfNYuIs5K20wqPBcDuiDggaScwFxGztJpfFwNflgTwSERcGxFPSPoUrSAD2BkRT0xkSxosTh2b6s4wavB5h60XSbuBfw+cjIh/nQy7FPgSsAY4CvxGclCqp0y/rBgRe4G9HcNuTN2/qs+8u4HdWZ7HRjfpIMqj4uq1DIdTZf0F8D+Av0wN2wHcFRE3JecU7gA+3G8h/nnXGskziKbZzEs/VxUDqSw//zptEfEtSWs6Bm8G3prcvx34Jg6hZhkniMqwI1U9kIzLIuJEcv+HwGWDZnAI1VBnmPTamcsQOv04kPKnxYvR2nVZJ18maS71eFdE7Mo6c0SEpBg0nUOoAcoeNlm0t8FhNFWnImJmyHkek7QiIk5IWgGcHDSDv0VvlRKnjr1ws1KaBdpfVN8KfH3QDA4hqyyHUbEkfRH4P8DPSzom6XrgJuBqSYeBq5LHfZWvOXbm2aLXwCqm6L6jpgZhRFzXY9Tbh1lO+UIIzrvKZF2uKGDT4b6j6illCKU5kGwU0wqjplZBeSp9CKU5kGxYrozKr1IhlOZAsmFMIoxcBeWjsiGU1g4kh5ENklcntgMoP7U6RH/ukYfOq5DM+vEh/nKoRSXUyZWRDaNfEKWrJQfWZNQyhNocRjYuB8/k1ao51oubaWbl1YgQanMYmZVPo0KozWFkVh6NDKE2B5FZ8RodQuAgMita40MI3DwzK5JDKMVBZDZ9DqEODiKz6XIIdeEgMpueWp8xPY5zjzzkM62tfhYthjXri16L87gS6sMd1maT5xDKwEFkNjmZQkjSJkmHJM0n15fuHP8WSfdJOivpvR3jnpe0P7nN5rXi0+YgMpuMgX1CkhYAtwJXA8eAfZJmI+JgarJHgN8GPtRlET+JiCvGX9XiuZ/ILH9ZOqY3AvMRcQRA0h5aF71/IYQi4mgy7twE1tHMaixLc2wl8Gjq8bFkWFYXSpqTdI+kd3ebQNK2ZJq5x3/89BCLnj43y8zyNY2O6Vcl17P+TeDPJL26c4KI2BURMxExs/wVS6awSuNxEJnlJ0tz7DiwOvV4VTIsk4g4nvw9IumbwJXAw0OsYym5fyh/WcPdr3u9ZAmhfcB6SWtphc8WWlXNQJKWAs9ExGlJy4A3Azf3nenM6SyLLgUH0ejGqSZ7zev3opoGhlBEnJW0HbgDWADsjogDknYCcxExK+mXgL8GlgK/LumTEfE64BeAzyQd1hcAN3UcVevu6OHSndXZi4NoOJNsynYu2+9LNWT62kZE7AX2dgy7MXV/H61mWud8/wD84khrdvRw628FwshB1F9RfWi+QGY1lP+7YxWpihxEL1WmDnwHUnlV42sb7aqo5Mq00xWtzK9F+zuBZV7HJil/JdRWkeZZ0yuiqu3YrpCKV50QaqtI86yJqhZAnRxIxahGc6xTyZtnVd8ZR1G3bXaTbXqqVwm1lbwialKzrO47qg/99ybpKPA08DxwNvl2xFCqG0JQ+n6iJgRR3QOoGzfbXuJXI+LUqDNXO4TaSlwV1TWImhg+3bhKGl81+4S6KXE/Ud122LptT57SfUk1eJ2WtX/dIrlt6zJNAP9b0nd7jB+oHpVQmyuiiavBjjVVpauUFl04zDqcytDH88sRcVzSzwB3SnooIr41zCrVpxJqc0U0MVVf/zKoWaWU/pWMk7S+P7px2GXUL4TAQTQBVV3vsqtyKEm6SNKS9n3gHcADwy6nXs2xNDfNclO1naPKStd86+8y4K8lQStLvhARfzPsQuobQuAgyoEDqFhlDqXkd+f/zbjLqWdzLM1Ns5GVff2aqKpNt37qH0LgIBpBWdfLXlSX96gZIQQOoiGUbX2s3urdJ9Sp5H1EUGyb3+FjRWhOJdRW4ooIyvFTqGbT1KxKqK3EFRFMtypy+FjRmlcJtZW8IgImfhTEAWRl0NwQgkoEEeQfFnU7xGvV1szmWFrJm2ZteTTRHDxWRg6hiukWJL2CyaFjVeAQgspUQ704bKzKmt0nlFaR/iGzuskUQpI2STokaV7Sji7j3yLpPklnJb23Y9xWSYeT29a8VnwiHERmUzewOSZpAXArcDVwDNgnaTYiDqYmewT4beBDHfNeCnwcmKH1M5DfTeZ9Mp/VNxtgmH8sFW6SV1mWPqGNwHzytX0k7QE2Ay+EUEQcTcad65j3ncCdEfFEMv5OYBPwxbHXfFIq3j/UaONWsr3m9+dhorKE0Erg0dTjY8AbMy6/27wrM85bHAdRdUyjCe1wmqhSHB1LfqV/G8Dll7684LVJOIjKrQz9d93WoeyfmZctQstWFb0W58kSQseB1anHq5JhWRwH3tox7zc7J4qIXcAugJk1PxsZl21NVIbw6aeKwVSwLCG0D1gvaS2tUNkC/GbG5d8B/FdJS5PH7wA+MvRaFsXVUHmUPXz6cXOur4EhFBFnJW2nFSgLgN0RcUDSTmAuImYl/RKty30sBX5d0icj4nUR8YSkT9EKMoCd7U7qynAQFavK4TOIwwnI2CcUEXuBvR3Dbkzd30erqdVt3t3A7jHWsXgOomLUOYD6aViTrhQd02Yv0dQA6qXGweSvbWTlnWJ6/FpnU5PXySE0jJq86aV19LBf4wZyCFk5OHwayyE0LO8s+fNr2mgOoVF4p8mPX8vGcwhZcRxAhkNodN6BxuPXzxIOoXF4RxqNXzdLcQjZdDmArINDaFzeqbLza2VdOITy4J1rML9G1oNDKC/eybrzWdC1NegCGFk5hGxyHD61lboAxruADcB1kjaMsiyHUJ6807W4+mmCFy6AERFngPYFMIbmEMpb03e+pm9/c+R2EQtFlOsnnSU9DvzTBJ9iGXBqgssvG29vvf18RCzJOrGkv6H1GmVxIfBs6vGu5PfgSS5yuiki/mPy+H3AGyNie9Z1aSvdj5pFxPJJLl/SXETMTPI5ysTbW2+S5oaZPiI25fTU41wA4zxujpnZKF64AIakRbQugDE7yoJKVwmZWfn1ugDGKMtqYgjtKnoFpszbW2+FbW+3C2CMonQd02bWLO4TMrNC1S6EJO2WdFLSA6lhn5B0XNL+5HZNatxHktPOD0l6ZzFrPRpJqyXdLemgpAOSbkiGXyrpTkmHk79Lk+GS9N+T7b1f0huK3YLh9Nneur6/F0r6jqR/TLb3k8nwtZLuTbbrS0nHMJIWJ4/nk/FrCt2ArCKiVjfgLcAbgAdSwz4BfKjLtBuAfwQWA2uBh4EFRW/DENu6AnhDcn8J8H+TbboZ2JEM3wH8UXL/GuAbgIA3AfcWvQ05bW9d318BFyf3FwL3Ju/bXwFbkuG3Af85uf9fgNuS+1uALxW9DVlutauEIuJbQNZLTW8G9kTE6Yj4ATBP63T0SoiIExFxX3L/aeBBWmetbgZuTya7HXh3cn8z8JfRcg9wiaQV013r0fXZ3l6q/v5GRPxL8nBhcgvgbcBXkuGd72/7ff8K8HZJms7ajq52IdTH9qQJsrvdPCHHU8+LlpTeV9L6b3lZRJxIRv0QuCy5X9fthZq+v5IWSNoPnATupFXN/SgiziaTpLfphe1Nxv8YeOVUV3gETQmhPwdeDVwBnAD+pNC1yZmki4GvAr8fEU+lx0WrNq/VIdAu21vb9zcino+IK2idkbwReG2xa5S/RoRQRDyWvJnngM/yYkme26nnRZG0kNYO+fmI+Foy+LF2Myv5ezIZXsvtrfP72xYRPwLuBv4trWZ0+xy/9Da9sL3J+FcA/zzdNR1eI0Koo9/jPUD7yNkssCU5qrAWWA98Z9rrN6qkvf854MGIuCU1ahbYmtzfCnw9Nfw/JEfJ3gT8ONVsK71e21vj93e5pEuS+z8FXE2rH+xu4L3JZJ3vb/t9fy/wd0klXG5F94znfQO+SKskf45We/l64H8C3wfup/VGrUhN/1Fa7exDwLuKXv8ht/WXaTW17gf2J7draPUD3AUcBv4WuDSZXrR+iOrh5PWYKXobctreur6/rwe+l2zXA8CNyfB1tMJ0HvgysDgZfmHyeD4Zv67obchy8xnTZlaoRjTHzKy8HEJmViiHkJkVyiFkZoVyCJlZoRxCZlYoh5CZFcohZGaF+v+5pb7tKO5jcQAAAABJRU5ErkJggg==\n",
            "text/plain": [
              "<Figure size 327.6x280.8 with 2 Axes>"
            ]
          },
          "metadata": {
            "needs_background": "light"
          },
          "output_type": "display_data"
        }
      ],
      "source": [
        "import scipy\n",
        "plt.figure(figsize=(3.5 * 1.3, 3 * 1.3))\n",
        "err = np.abs(Z - GT).mean(-1) / np.abs(GT).mean(-1) * 100\n",
        "err = scipy.ndimage.zoom(err, 3)\n",
        "err = dt.GaussianBlur(2)(err)\n",
        "\n",
        "plt.contourf(\n",
        "    scipy.ndimage.zoom(R, 3) * 1e9,\n",
        "    scipy.ndimage.zoom(RI - 1.33, 3),\n",
        "    err.squeeze(),\n",
        "    cmap=\"Reds\",\n",
        "    levels=np.linspace(0, 25, 11)\n",
        ")\n",
        "plt.colorbar()"
      ]
    }
  ],
  "metadata": {
    "interpreter": {
      "hash": "dee7c62952cd92a9f95e3a9cf2ab80d8434e980a2c662f49192ac9761f392c34"
    },
    "kernelspec": {
      "display_name": "Python 3.8.6 64-bit",
      "name": "python3"
    },
    "language_info": {
      "codemirror_mode": {
        "name": "ipython",
        "version": 3
      },
      "file_extension": ".py",
      "mimetype": "text/x-python",
      "name": "python",
      "nbconvert_exporter": "python",
      "pygments_lexer": "ipython3",
      "version": "3.8.6"
    }
  },
  "nbformat": 4,
  "nbformat_minor": 5
}<|MERGE_RESOLUTION|>--- conflicted
+++ resolved
@@ -89,11 +89,7 @@
       "id": "fdb17053",
       "metadata": {},
       "source": [
-<<<<<<< HEAD
-        "<!--<badge>--><a href=\"https://colab.research.google.com/github/softmatterlab/DeepTrack-2.0/blob/bm/fix-resolution/examples/LodeSTAR/08.measure_mass_simulated.ipynb\" target=\"_parent\"><img src=\"https://colab.research.google.com/assets/colab-badge.svg\" alt=\"Open In Colab\"/></a><!--</badge>-->"
-=======
         "<!--<badge>--><a href=\"https://colab.research.google.com/github/softmatterlab/DeepTrack-2.0/blob/bm/fix-SampleToMask/examples/LodeSTAR/08.measure_mass_simulated.ipynb\" target=\"_parent\"><img src=\"https://colab.research.google.com/assets/colab-badge.svg\" alt=\"Open In Colab\"/></a><!--</badge>-->"
->>>>>>> 1c2d6459
       ]
     },
     {
