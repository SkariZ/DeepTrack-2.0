"""Base class Feature and structural features

Provides classes and tools for creating and interacting with features.

Classes
-------
Feature
    Base abstract class.
StructuralFeature
    Abstract extension of feature for interactions between features.
Branch
    Implementation of `StructuralFeature` that resolves two features
    sequentially.
Probability
    Implementation of `StructuralFeature` that randomly resolves a feature
    with a certain probability.
Duplicate
    Implementation of `StructuralFeature` that sequentially resolves an
    integer number of deep-copies of a feature.

"""

<<<<<<< HEAD
import copy
import threading
from typing import Any, Callable, Iterable, Iterator, List, Tuple

import numpy as np
=======
import itertools
import operator
from typing import Any, Callable, Iterable, Iterator, List
import warnings

import numpy as np
from pint.quantity import Quantity
import tensorflow as tf
>>>>>>> 833a5278


from .backend.core import DeepTrackNode
from .backend.units import ConversionTable
from .backend import config
from .image import Image
<<<<<<< HEAD
from .properties import Property, PropertyDict
from .types import ArrayLike, PropertyLike
=======
from .properties import PropertyDict, propagate_data_to_dependencies
from .types import ArrayLike, PropertyLike

>>>>>>> 833a5278

MERGE_STRATEGY_OVERRIDE = 0
MERGE_STRATEGY_APPEND = 1

_USER_ARGUMENTS = {}


class Feature(DeepTrackNode):
    """Base feature class.
    Features define the image generation process. All features operate
    on lists of images. Most features, such as noise, apply some
    tranformation to all images in the list. This transformation can
    be additive, such as adding some Gaussian noise or a background
    illumination, or non-additive, such as introducing Poisson noise
    or performing a low-pass filter. This transformation is defined
    by the method `get(image, **kwargs)`, which all implementations of
    the class `Feature` need to define.

    Whenever a Feature is initiated, all keyword arguments passed to the
    constructor will be wrapped as a Property, and stored in the
    `properties` field as a `PropertyDict`. When a Feature is resolved,
    the current value of each property is sent as input to the get method.

    Parameters
    ----------
    *args : dict, optional
        Dicts passed as nonkeyword arguments will be deconstructed to key-value
        pairs and included in the field `properties` in the same way as keyword
        arguments.
    **kwargs
        All Keyword arguments will be wrapped as instances of ``Property`` and
        included in the field `properties`.


    Attributes
    ----------
    properties : dict
        A dict that contains all keyword arguments passed to the
        constructor wrapped as Distributions. A sampled copy of this
        dict is sent as input to the get function, and is appended
        to the properties field of the output image.
    __list_merge_strategy__ : int
        Controls how the output of `.get(image, **kwargs)` is merged with
        the input list. It can be `MERGE_STRATEGY_OVERRIDE` (0, default),
        where the input is replaced by the new list, or
        `MERGE_STRATEGY_APPEND` (1), where the new list is appended to the
        end of the input list.
    __distributed__ : bool
        Controls whether `.get(image, **kwargs)` is called on each element
        in the list separately (`__distributed__ = True`), or if it is
        called on the list as a whole (`__distributed__ = False`).
    __property_memorability__
        Controls whether to store the features properties to the `Image`.
        Values 1 or lower will be included by default.
    """

    __list_merge_strategy__ = MERGE_STRATEGY_OVERRIDE
    __distributed__ = True
    __property_memorability__ = 1
    __conversion_table__ = ConversionTable()
    __gpu_compatible__ = False

    # A None-safe default value to compare against
    __nonelike_default = object()

    def __init__(self, _input=[], **kwargs):

        super(Feature, self).__init__()

        properties = getattr(self, "properties", {})
        properties.update(**kwargs)
        properties.setdefault("name", type(self).__name__)
        # Bind properties
        self.properties = PropertyDict(**properties)
        self.add_dependency(self.properties)
        self.properties.add_child(self)

        # Bind holder for input value
        self._input = DeepTrackNode(_input)
        self.add_dependency(self._input)
        self._input.add_child(self)

        # Bind seed
        self._random_seed = DeepTrackNode(lambda: np.random.randint(2147483648))
        self.add_dependency(self._random_seed)
        self._random_seed.add_child(self)

        # Initilaize arguments
        self.arguments = None

    def get(self, image: Image or List[Image], **kwargs) -> Image or List[Image]:
        """Method for altering an image
        Abstract method that define how the feature transforms the input. The current
        value of all properties will be passed as keyword arguments.

        Parameters
        ---------
        image : Image or List[Image]
            The Image or list of images to transform
        **kwargs
            The current value of all properties in `properties` as well as any global
            arguments.

        Returns
        -------
        Image or List[Image]
            The transformed image or list of images
        """

    def action(self, replicate_index=None):
        """Creates the image.
        Transforms the input image by calling the method `get()` with the
        correct inputs. The properties of the feature can be overruled by
        passing a different value as a keyword argument.

        Parameters
        ----------
        image_list : Image or List[Image], optional
            The Image or list of images to be transformed.
        **global_kwargs
            Set of arguments that are applied globally. That is, every
            feature in the set of features required to resolve an image
            will receive these keyword arguments.

        Returns
        -------
        Image or List[Image]
            The resolved image
        """
        """Creates the image.
        Transforms the input image by calling the method `get()` with the
        correct inputs. The properties of the feature can be overruled by
        passing a different value as a keyword argument.

        Parameters
        ----------
        image_list : Image or List[Image], optional
            The Image or list of images to be transformed.
        **global_kwargs
            Set of arguments that are applied globally. That is, every
            feature in the set of features required to resolve an image
            will receive these keyword arguments.

        Returns
        -------
        Image or List[Image]
            The resolved image
        """

        image_list = self._input(replicate_index=replicate_index)

        # Get the input arguments to the method .get()

        feature_input = self.properties(replicate_index=replicate_index).copy()

        # Call the _process_properties hook, default does nothing.
        # Can be used to ensure properties are formatted correctly
        # or to rescale properties.

        feature_input = self._process_properties(feature_input)
        if replicate_index is not None:
            feature_input["replicate_index"] = replicate_index

        # Ensure that input is a list
        image_list = self._format_input(image_list, **feature_input)

        # Set the seed from the hash_key. Ensures equal results
        # self.seed(replicate_index=replicate_index)

        # _process_and_get calls the get function correctly according
        # to the __distributed__ attribute
        new_list = self._process_and_get(image_list, **feature_input)

        for index, image in enumerate(new_list):

            image.append(feature_input)

        # Merge input and new_list
        if self.__list_merge_strategy__ == MERGE_STRATEGY_OVERRIDE:
            image_list = new_list
        elif self.__list_merge_strategy__ == MERGE_STRATEGY_APPEND:
            image_list = image_list + new_list

        # For convencience, list images of length one are unwrapped.
        if len(image_list) == 1:
            return image_list[0]
        else:
            return image_list

    def __call__(
        self, image_list: Image or List[Image] = None, replicate_index=None, **kwargs
    ):
        # Potentially fragile. Maybe a special variable dt._last_input instead?
        if image_list is not None and not (
            isinstance(image_list, list) and len(image_list) == 0
        ):

            self._input.set_value(image_list, replicate_index=replicate_index)

        original_values = {}

        if kwargs and self.arguments is None:
            propagate_data_to_dependencies(self, **kwargs)

        if isinstance(self.arguments, Feature):
            for key, value in kwargs.items():
                if key in self.arguments.properties:
                    original_values[key] = self.arguments.properties[key](
                        replicate_index=replicate_index
                    )
                    self.arguments.properties[key].set_value(
                        value, replicate_index=replicate_index
                    )

        output = super(Feature, self).__call__(replicate_index=replicate_index)

        for key, value in original_values.items():
            self.arguments.properties[key].set_value(
                value, replicate_index=replicate_index
            )

        return output

    resolve = __call__

    def __use_gpu__(self, inp, **kwargs):
        return self.__gpu_compatible__ and np.prod(np.shape(inp)) > (90000)

    def update(self, **global_arguments):
        self._update()
        return self

    def _update(self, **global_arguments):
        if global_arguments:
            warnings.warn(
                "Passing information through .update is no longer supported. "
                "A quick fix is to pass the information when resolving the feature. "
                "The prefered solution is to use dt.Arguments",
                DeprecationWarning,
            )
        super()._update()
        return self

    def add_feature(self, feature):
        feature.add_child(self)
        self.add_dependency(feature)
        return feature

    def seed(self, replicate_index=None):
        np.random.seed(self._random_seed(replicate_index=replicate_index))

    def bind_arguments(self, arguments):
        self.arguments = arguments
        return self

    def _coerce_inputs(self, inputs, **kwargs):

        if any(isinstance(i._value, tf.Tensor) for i in inputs):
            return inputs
        if config.gpu_enabled:

            return [
                i.to_cupy()
                if (not self.__distributed__) and self.__use_gpu__(i, **kwargs)
                else i
                for i in inputs
            ]

        else:
            return [i.to_numpy() for i in inputs]

    def plot(
        self,
        input_image: Image or List[Image] = None,
        resolve_kwargs: dict = None,
        interval: float = None,
        **kwargs
    ):
        """Visualizes the output of the feature.

        Resolves the feature and visualizes the result. If the output is an Image,
        show it using `pyplot.imshow`. If the output is a list, create an `Animation`.
        For notebooks, the animation is played inline using `to_jshtml()`. For scripts,
        the animation is played using the matplotlib backend.

        Any parameters in kwargs will be passed to `pyplot.imshow`.

        Parameters
        ----------
        input_image : Image or List[Image], optional
            Passed as argument to `resolve` call
        resolve_kwargs : dict, optional
            Passed as kwarg arguments to `resolve` call
        interval : float
            The time between frames in animation in ms. Default 33.
        kwargs
            keyword arguments passed to the method pyplot.imshow()
        """

        import matplotlib.animation as animation
        import matplotlib.pyplot as plt
        from IPython.display import HTML, display

        if input_image is not None:
            input_image = [Image(input_image)]

        output_image = self.resolve(input_image, **(resolve_kwargs or {}))

        # If a list, assume video
        if isinstance(output_image, Image):
            # Single image
            plt.imshow(output_image[:, :, 0], **kwargs)
            plt.show()

        else:
            # Assume video
            fig = plt.figure()
            images = []
            plt.axis("off")
            for image in output_image:
                images.append([plt.imshow(image[:, :, 0], **kwargs)])

            interval = (
                interval or output_image[0].get_property("interval") or (1 / 30 * 1000)
            )

            anim = animation.ArtistAnimation(
                fig, images, interval=interval, blit=True, repeat_delay=0
            )

            try:
                get_ipython  # Throws NameError if not in Notebook
                display(HTML(anim.to_jshtml()))
                return anim

            except NameError:
                # Not in an notebook
                plt.show()

            except RuntimeError:
                # In notebook, but animation failed
                import ipywidgets as widgets

                Warning(
                    "Javascript animation failed. This is a non-performant fallback."
                )

                def plotter(frame=0):
                    plt.imshow(output_image[frame][:, :, 0], **kwargs)
                    plt.show()

                return widgets.interact(
                    plotter,
                    frame=widgets.IntSlider(
                        value=0, min=0, max=len(images) - 1, step=1
                    ),
                )

    def _process_and_get(self, image_list, **feature_input) -> List[Image]:
        # Controls how the get function is called

        if self.__distributed__:
            # Call get on each image in list, and merge properties from corresponding image

            results = []

            for image in image_list:
                output = self.get(image, **feature_input)
                if not isinstance(output, Image):
                    output = Image(output)

                output.merge_properties_from(image)
                results.append(output)

            return results

        else:
            # Call get on entire list.
            new_list = self.get(image_list, **feature_input)

            if not isinstance(new_list, list):
                new_list = [new_list]

            for idx, image in enumerate(new_list):
                if not isinstance(image, Image):
                    new_list[idx] = Image(image)
            return new_list

    def _format_input(self, image_list, **kwargs) -> List[Image]:
        # Ensures the input is a list of Image.

        if image_list is None:
            return []

        if not isinstance(image_list, list):
            image_list = [image_list]

        inputs = [(Image(image)) for image in image_list]
        return self._coerce_inputs(inputs, **kwargs)

    def _process_properties(self, propertydict) -> dict:
        # Optional hook for subclasses to preprocess input before calling
        # the method .get()

        for cl in type(self).mro():
            if hasattr(cl, "__conversion_table__"):
                propertydict = cl.__conversion_table__.convert(**propertydict)

        for key, val in propertydict.items():
            if isinstance(val, Quantity):
                propertydict[key] = val.magnitude
        return propertydict

    def sample(self, **kwargs) -> "Feature":
        """Returns the feature"""

        return self

    def __getattr__(self, key):
        # Allows easier access to properties, while guaranteeing they are updated correctly.
        # Should only every be used from the inside of a property function.
        # Is not compatible with sequential properties.

        if "properties" in self.__dict__:
            properties = self.__dict__["properties"]
            if key in properties:
                return properties[key]
            else:
                raise AttributeError
        else:
            raise AttributeError

    def __iter__(self):
        while True:
            yield from next(self)

    def __next__(self):
        data = self.update().resolve()

        if isinstance(data, list):
            data = tuple(np.array(d) for d in data)

        else:
            data = np.array(data)

        yield data

    def __rshift__(self, other: "Feature") -> "Feature":

        if isinstance(other, Feature):
            return Chain(self, other)

        # to avoid circular import
        from . import models

        if isinstance(other, models.KerasModel):
            return NotImplemented
        if callable(other):
            return self >> Lambda(lambda: other)

        return NotImplemented

    def __add__(self, other) -> "Feature":
        # Overrides add operator
        return self >> Add(other)

    def __radd__(self, other) -> "Feature":
        # Overrides add operator
        return Value(other) >> Add(self)

    def __sub__(self, other) -> "Feature":
        # Overrides add operator
        return self >> Subtract(other)

    def __rsub__(self, other) -> "Feature":
        # Overrides add operator
        return Value(other) >> Subtract(self)

    def __mul__(self, other) -> "Feature":
        return self >> Multiply(other)

    def __rmul__(self, other) -> "Feature":
        return Value(other) >> Multiply(self)

    def __truediv__(self, other) -> "Feature":
        return self >> Divide(other)

    def __rtruediv__(self, other) -> "Feature":
        return Value(other) >> Divide(self)

    def __floordiv__(self, other) -> "Feature":
        return self >> FloorDivide(other)

    def __rfloordiv__(self, other) -> "Feature":
        return Value(other) >> FloorDivide(self)

    def __pow__(self, other) -> "Feature":
        return self >> Power(other)

    def __rpow__(self, other) -> "Feature":
        return Value(other) >> Power(self)

    def __gt__(self, other) -> "Feature":
        return self >> GreaterThan(other)

    def __rgt__(self, other) -> "Feature":
        return Value(other) >> GreaterThan(self)

    def __lt__(self, other) -> "Feature":
        return self >> LessThan(other)

    def __rlt__(self, other) -> "Feature":
        return Value(other) >> LessThan(self)

    def __le__(self, other) -> "Feature":
        return self >> LessThanOrEquals(other)

    def __rle__(self, other) -> "Feature":
        return Value(other) >> LessThanOrEquals(self)

    def __ge__(self, other) -> "Feature":
        return self >> GreaterThanOrEquals(other)

    def __rge__(self, other) -> "Feature":
        return Value(other) >> GreaterThanOrEquals(self)

    def __xor__(self, other) -> "Feature":
        return Repeat(self, other)

    def __and__(self, other) -> "Feature":
        return self >> Stack(other)

    def __rand__(self, other) -> "Feature":
        return Value(other) >> Stack(self)

    def __getitem__(self, slices) -> "Feature":
        # Allows direct slicing of the data.
        if not isinstance(slices, tuple):
            slices = (slices,)

        slices = list(slices)

        return self >> Slice(slices)


class StructuralFeature(Feature):
    """Provides the structure of a feature-set
    Feature with __property_verbosity__ = 2 to avoid adding it to the list
    of properties, and __distributed__ = False to pass the input as-is.
    """

    __property_verbosity__ = 2
    __distributed__ = False


class Chain(StructuralFeature):
    """Resolves two features sequentially.
    Passes the output of the first to the input of the second.
    Parameters
    ----------
    feature_1 : Feature
    feature_2 : Feature
    """

    def __init__(self, feature_1: Feature, feature_2: Feature, **kwargs):

        super().__init__(**kwargs)

        self.feature_1 = self.add_feature(feature_1)
        self.feature_2 = self.add_feature(feature_2)

    def get(self, image, replicate_index=None, **kwargs):
        """Resolves `feature_1` and `feature_2` sequentially"""
        image = self.feature_1(image, replicate_index=replicate_index)
        image = self.feature_2(image, replicate_index=replicate_index)
        return image


# Alias for backwards compatability
Branch = Chain


class Value(Feature):
    """Multiplies the input with a value.

    Parameters
    ----------
    value : number
        The value to multiply with.
    """

    __distributed__ = False

    def __init__(self, value: PropertyLike[float] = 0, **kwargs):
        super().__init__(value=value, **kwargs)

    def get(self, image, value, **kwargs):
        return value


class ArithmeticOperationFeature(Feature):
    """Parent feature of arithmetic operation features like +*-/> etc."""

    __distributed__ = False
    __gpu_compatible__ = True

    def __init__(self, op, value=0, **kwargs):
        self.op = op
        super().__init__(value=value, **kwargs)

    def get(self, image, value, **kwargs):

        if not isinstance(value, (list, tuple)):
            value = [value]

        if len(image) < len(value):
            image = itertools.cycle(image)
        elif len(value) < len(image):
            value = itertools.cycle(value)

        return [self.op(a, b) for a, b in zip(image, value)]


class Add(ArithmeticOperationFeature):
    """Adds a value to the input.

    Parameters
    ----------
    value : number
        The value to add
    """

    def __init__(self, value: PropertyLike[float] = 0, **kwargs):
        super().__init__(operator.add, value=value, **kwargs)


class Subtract(ArithmeticOperationFeature):
    """Subtracts a value from the input.

    Parameters
    ----------
    value : number
        The value to subtract
    """

    def __init__(self, value: PropertyLike[float] = 0, **kwargs):
        super().__init__(operator.sub, value=value, **kwargs)


class Multiply(ArithmeticOperationFeature):
    """Multiplies the input with a value.

    Parameters
    ----------
    value : number
        The value to multiply with.
    """

    def __init__(self, value: PropertyLike[float] = 0, **kwargs):
        super().__init__(operator.mul, value=value, **kwargs)


class Divide(ArithmeticOperationFeature):
    """Divides the input with a value.

    Parameters
    ----------
    value : number
        The value to divide with.
    """

    def __init__(self, value: PropertyLike[float] = 0, **kwargs):
        super().__init__(operator.truediv, value=value, **kwargs)


class FloorDivide(ArithmeticOperationFeature):
    """Divides the input with a value.

    Parameters
    ----------
    value : number
        The value to divide with.
    """

    def __init__(self, value: PropertyLike[float] = 0, **kwargs):
        super().__init__(operator.floordiv, value=value, **kwargs)


class Power(ArithmeticOperationFeature):
    """Raises the input to a power.

    Parameters
    ----------
    value : number
        The power to raise with.
    """

    def __init__(self, value: PropertyLike[float] = 0, **kwargs):
        super().__init__(operator.pow, value=value, **kwargs)


class LessThan(ArithmeticOperationFeature):
    """Divides the input with a value.

    Parameters
    ----------
    value : number
        The value to divide with.
    """

    def __init__(self, value: PropertyLike[float] = 0, **kwargs):
        super().__init__(operator.lt, value=value, **kwargs)


class LessThanOrEquals(ArithmeticOperationFeature):
    """Divides the input with a value.

    Parameters
    ----------
    value : number
        The value to divide with.
    """

    def __init__(self, value: PropertyLike[float] = 0, **kwargs):
        super().__init__(operator.le, value=value, **kwargs)


class GreaterThan(ArithmeticOperationFeature):
    """Divides the input with a value.

    Parameters
    ----------
    value : number
        The value to divide with.
    """

    def __init__(self, value: PropertyLike[float] = 0, **kwargs):
        super().__init__(operator.gt, value=value, **kwargs)


class GreaterThanOrEquals(ArithmeticOperationFeature):
    """Divides the input with a value.

    Parameters
    ----------
    value : number
        The value to divide with.
    """

    def __init__(self, value: PropertyLike[float] = 0, **kwargs):
        super().__init__(operator.ge, value=value, **kwargs)


class Equals(ArithmeticOperationFeature):
    """Divides the input with a value.

    Parameters
    ----------
    value : number
        The value to divide with.
    """

    def __init__(self, value: PropertyLike[float] = 0, **kwargs):
        super().__init__(operator.eq, value=value, **kwargs)


class Stack(Feature):
    """Stacks the input and the value.

    If B is a feature then Stack can be visualized as::

       A >> Stack(B) = [*A(), *B()]

    If either A or B create a single Image, an additional dimension is automatically added.

    This can be

    Parameters
    ----------
    value
       Feature that produces image to stack on input.
    """

    __distributed__ = False

    def __init__(self, value=PropertyLike[Any], **kwargs):
        super().__init__(value=value, **kwargs)

    def get(self, image, value, **kwargs):

        if not isinstance(image, list):
            image = [image]

        if not isinstance(value, list):
            value = [value]

        return [*image, *value]


class Arguments(Feature):
    """A convenience container for pipeline arguments.

    A typical use-case is::

       arguments = Arguments(is_label=False)
       image_loader = (
           LoadImage(path="./image.png") >>
           GaussianNoise(sigma = (1 - arguments.is_label) * 5)
       )
       image_loader.bind_arguments(arguments)

       image_loader()              # Image with added noise
       image_loader(is_label=True) # Raw image with no noise

    For non-mathematical dependence, create a local link to the property as follows::

       arguments = Arguments(is_label=False)
       image_loader = (
           LoadImage(path="./image.png") >>
           GaussianNoise(
              is_label=arguments.is_label,
              sigma=lambda is_label: 0 if is_label else 5
           )
       )
       image_loader.bind_arguments(arguments)

       image_loader()              # Image with added noise
       image_loader(is_label=True) # Raw image with no noise

    Keep in mind that if any dependent property is non-deterministic,
    they may permanently change::
       arguments = Arguments(noise_max_sigma=5)
       image_loader = (
           LoadImage(path="./image.png") >>
           GaussianNoise(
              noise_max_sigma=5,
              sigma=lambda noise_max_sigma: rand() * noise_max_sigma
           )
       )

       image_loader.bind_arguments(arguments)

       image_loader().get_property("sigma") # 3.27...
       image_loader(noise_max_sigma=0) # 0
       image_loader().get_property("sigma") # 1.93...

    As with any feature, all arguments can be passed by deconstructing the properties dict::

       arguments = Arguments(is_label=False, noise_sigma=5)
       image_loader = (
           LoadImage(path="./image.png") >>
           GaussianNoise(
              sigma=lambda is_label, noise_sigma: 0 if is_label else noise_sigma
              **arguments.properties
           )
       )
       image_loader.bind_arguments(arguments)

       image_loader()              # Image with added noise
       image_loader(is_label=True) # Raw image with no noise


    """

    def get(self, image, **kwargs):
        return image


class Probability(StructuralFeature):
    """Resolves a feature with a certain probability

    Parameters
    ----------
    feature : Feature
        Feature to resolve
    probability : float
        Probability to resolve
    """

    def __init__(
        self, feature: Feature, probability: PropertyLike[float], *args, **kwargs
    ):
        super().__init__(
            *args,
            feature=feature,
            probability=probability,
            random_number=np.random.rand,
            **kwargs
        )

    def get(
        self,
        image,
        feature: Feature,
        probability: float,
        random_number: float,
        **kwargs
    ):
        """Resolves `feature` if `random_number` is less than `probability`"""
        if random_number < probability:
            image = feature.resolve(image, **kwargs)

        return image


class Repeat(Feature):
    __distributed__ = False

    def __init__(self, feature, N, **kwargs):
        super().__init__(N=N, **kwargs)
        self.feature = self.add_feature(feature)

    def get(self, image, N, replicate_index=None, **kwargs):
        for n in range(N):

            if replicate_index is None:
                index = (n,)
            elif isinstance(replicate_index, int):
                index = (replicate_index, n)
            else:
                index = replicate_index + (n,)

            image = self.feature(image, replicate_index=index)

        return image


class Combine(StructuralFeature):
    """Combines multiple features into a single feature.

    Resolves each feature in `features` and returns them as a list of features.

    Parameters
    ----------
    features : list of features
        features to combine

    """

    __distribute__ = False

    def __init__(self, features: List[Feature], **kwargs):
        super().__init__(features=features, **kwargs)

    def get(self, image_list, features, **kwargs):
        return [feature.resolve(image_list, **kwargs) for feature in features]


class Slice(Feature):
    """Array indexing for each Image in list.

    Note, this feature is rarely needed to be used directly. Instead,
    you can do normal array indexing on a feature directly. For example::

       feature = dt.DummyFeature()
       sliced_feature = feature[
           lambda: 0 : lambda: 1,
           1:2,
           lambda: slice(None, None, -2)
       ]
       sliced_feature.resolve(np.arange(27).reshape((3, 3, 3)))

    In the example above, `lambda` is used to demonstrate different ways
    to interact with the slices. In this case, the `lambda` keyword is
    redundant.

    Using `Slice` directly can be required in some cases, however. For example if
    dependencies between properties are required. In this case, one can replicate
    the previous example as follows::

       feature = dt.DummyFeature()
       sliced_feature = feature + dt.Slice(
           slices=lambda dim1, dim2: (dim1, dim2),
           dim1=slice(lambda: 0, lambda: 1, 1),
           dim2=slice(1, 2, None),
           dim3=lambda: slice(None, None, -2)
       )
       sliced_feature.resolve(np.arange(27).reshape((3, 3, 3)))

    Parameters
    ----------
    slices : iterable of int, slice or ellipsis
        The indexing of each dimension in order.
    """

    def __init__(
        self,
        slices: PropertyLike[
            Iterable[PropertyLike[int] or PropertyLike[slice] or PropertyLike[...]]
        ],
        **kwargs
    ):
        super().__init__(slices=slices, **kwargs)

    def get(self, image, slices, **kwargs):

        try:
            slices = tuple(slices)
        except ValueError:
            pass

        return image[slices]


class Bind(StructuralFeature):
    """Binds a feature with property arguments.

    When the feature is resolved, the kwarg arguments are passed
    to the child feature.

    Parameters
    ----------
    feature : Feature
        The child feature
    **kwargs
        Properties to send to child

    """

    __distributed__ = False

    def __init__(self, feature: Feature, **kwargs):

        super().__init__(**kwargs)
        self.feature = self.add_feature(feature)

    def get(self, image, **kwargs):
        return self.feature.resolve(image, **kwargs)


BindResolve = Bind


class BindUpdate(StructuralFeature):
    """Binds a feature with certain arguments.

    When the feature is updated, the child feature

    Parameters
    ----------
    feature : Feature
        The child feature
    **kwargs
        Properties to send to child

    """

    __distributed__ = False

    def __init__(self, feature: Feature, **kwargs):
        import warnings

        warnings.warn(
            "BindUpdate is deprecated and may be removed in a future release."
            "The current implementation is not guaranteed to be exactly equivalent to prior implementations. "
            "Please use Bind instead.",
            DeprecationWarning,
        )

        super().__init__(**kwargs)
        self.feature = self.add_feature(feature)

    def get(self, image, **kwargs):
        return self.feature.resolve(image, **kwargs)


class ConditionalSetProperty(StructuralFeature):
    """Conditionally overrides the properties of child features.

    It is adviceable to use dt.Arguments instead. Note that this overwrites the properties, and as
    such may affect future calls.

    Parameters
    ----------
    feature : Feature
        The child feature
    condition : bool-like or str
        A boolean or the name a boolean property
    **kwargs
        Properties to be used if `condition` is True

    """

    __distributed__ = False

    def __init__(self, feature: Feature, condition=PropertyLike[str or bool], **kwargs):

        super().__init__(condition=condition, **kwargs)
        self.feature = self.add_feature(feature)

    def get(self, image, condition, **kwargs):

        _condition = condition
        if isinstance(condition, str):
            _condition = kwargs.get(condition, False)

        if _condition:
            propagate_data_to_dependencies(self.feature, **kwargs)

        return self.feature(image)


class ConditionalSetFeature(StructuralFeature):
    """Conditionally resolves one of two features

    Set condition to the value to listen to. Example,
    if condition is "is_label", then conditiona can be toggled
    by calling either

    Feature.resolve(is_label=True) / Feature.resolve(is_label=False)
    Feature.update(is_label=True) / Feature.update(is_label=False)

    Note that both features will be updated in either case.

    Parameters
    ----------
    on_false : Feature
        Feature to resolve if the conditional property is false
    on_true : Feature
        Feature to resolve if the conditional property is true
    condition : str
        The name of the conditional property

    """

    __distributed__ = False

    def __init__(
        self,
        on_false: Feature = None,
        on_true: Feature = None,
        condition: PropertyLike[str or bool] = "is_label",
        **kwargs
    ):

        super().__init__(condition=condition, **kwargs)
        if on_true:
            self.add_feature(on_true)
        if on_false:
            self.add_feature(on_false)

        self.on_true = on_true
        self.on_false = on_false

    def get(self, image, *, condition, **kwargs):

        _condition = condition
        if isinstance(condition, str):
            _condition = kwargs.get(condition, False)

        if _condition:
            if self.on_true:
                return self.on_true(image)
            else:
                return image
        else:
            if self.on_false:
                return self.on_false(image)
            else:
                return image


class Lambda(Feature):
    """Calls a custom function on each image in the input.

    Note that the property `function` needs to be wrapped in an
    outer layer function. The outer layer function can depend on
    other properties, while the inner layer function accepts an
    image as input.

    Parameters
    ----------
    function : Callable[Image]
        Function that takes the current image as first input
    """

    def __init__(self, function: Callable[..., Callable[[Image], Image]], **kwargs):
        super().__init__(function=function, **kwargs)

    def get(self, image, function, **kwargs):
        return function(image)


class Merge(Feature):
    """Calls a custom function on the entire input.

    Note that the property `function` needs to be wrapped in an
    outer layer function. The outer layer function can depend on
    other properties, while the inner layer function accepts an
    image as input.

    Parameters
    ----------
    function : Callable[list of Image]
        Function that takes the current image as first input
    """

    __distributed__ = False

    def __init__(
        self,
        function: Callable[..., Callable[[List[Image]], Image or List[Image]]],
        **kwargs
    ):
        super().__init__(function=function, **kwargs)

    def get(self, list_of_images, function, **kwargs):
        return function(list_of_images)


class Dataset(Feature):
    """Grabs data from a local set of data.

    The first argument should be an iterator, function or constant,
    which provides access to a single sample from a dataset. If it returns
    a tuple, the first element should be an array-like and the second a
    dictionary. The array-like will be returned as an image with the dictionary
    added to the set of properties.

    Parameters
    ----------
    data : tuple or array_like
        Any property that returns a single image or a tuple of two objects,
        where the first is an array_like.
    """

    __distributed__ = False

    def __init__(
        self, data: Iterator or PropertyLike[float or ArrayLike[float]], **kwargs
    ):
        super().__init__(data=data, **kwargs)

    def get(self, *ignore, data, **kwargs):
        return data

    def _process_properties(self, properties):
        properties = super()._process_properties(properties)

        data = properties["data"]

        if isinstance(data, tuple):
            properties["data"] = data[0]
            if isinstance(data[1], dict):
                properties.update(data[1])
            else:
                properties["label"] = data[1]
        return properties


class Label(Feature):
    """Outputs the properties of this features.

    Can be used to extract properties in a feature set and combine them into
    a numpy array.

    Parameters
    ----------
    output_shape : tuple of ints
        Reshapes the output to this shape

    """

    __distributed__ = False

    def __init__(self, output_shape: PropertyLike[int] = None, **kwargs):
        super().__init__(output_shape=output_shape, **kwargs)

    def get(self, image, output_shape=None, **kwargs):
        result = []
        for key in self.properties.keys():
            if key in kwargs:
                result.append(kwargs[key])

        if output_shape:
            result = np.reshape(np.array(result), output_shape)

        return np.array(result)


class LoadImage(Feature):
    """Loads an image from disk.

    Cycles through file-readers numpy, pillow and opencv2 to open the
    image file.

    Parameters
    ----------
    path : str
        Path to image to load
    load_options : dict
        Options passed to the file reader
    as_list : bool
        If True, the irst dimension will be converted to a list.
    ndim : int
        Adds dimensions until it is at least ndim
    to_grayscale : bool
        Whether to convert the image to grayscale
    get_one_random : bool
        Extracts a single image from a stack. Only used if as_list is true.

    Raises
    ------
    IOError
        If no file reader could parse the file or the file doesn't exist.

    """

    __distributed__ = False

    def __init__(
        self,
        path: PropertyLike[str or List[str]],
        load_options: PropertyLike[dict] = None,
        as_list: PropertyLike[bool] = False,
        ndim: PropertyLike[int] = None,
        to_grayscale: PropertyLike[bool] = False,
        get_one_random: PropertyLike[bool] = False,
        **kwargs
    ):
        super().__init__(
            path=path,
            load_options=load_options,
            as_list=as_list,
            ndim=ndim,
            to_grayscale=to_grayscale,
            get_one_random=get_one_random,
            **kwargs
        )

    def get(
        self,
        *ign,
        path,
        load_options,
        ndim,
        to_grayscale,
        as_list,
        get_one_random,
        **kwargs
    ):
        if not isinstance(path, List):
            path = [path]
        if load_options is None:
            load_options = {}
        try:
            image = [np.load(file, **load_options) for file in path]
        except (IOError, ValueError):
            try:
                from skimage import io

                image = [io.imread(file) for file in path]
            except (IOError, ImportError, AttributeError):
                try:
                    import PIL.Image

                    image = [PIL.Image.open(file, **load_options) for file in path]
                except (IOError, ImportError):
                    import cv2

                    image = [cv2.imread(file, **load_options) for file in path]
                    if not image:
                        raise IOError(
                            "No filereader available for file {0}".format(path)
                        )

        image = np.stack(image, axis=-1)

        if to_grayscale:
            try:
                import skimage

                skimage.color.rgb2gray(image)
            except ValueError:
                import warnings

                warnings.warn("Non-rgb image, ignoring to_grayscale")

        if ndim and image.ndim < ndim:
            image = np.expand_dims(image, axis=-1)

        elif as_list:
            if get_one_random:
                image = image[np.random.randint(len(image))]
            else:
                image = list(image)

        return image


class DummyFeature(Feature):
    """Feature that does nothing

    Can be used as a container for properties to separate the code logically.
    """

    def get(self, image, **kwargs):
        return image


class SampleToMasks(Feature):
    """Creates a mask from a list of images.

    Calls `transformation_function` for each input image, and merges the outputs
    to a single image with `number_of_masks` layers. Each input image needs to have
    a defined property `position` to place it within the image. If used with scatterers,
    note that the scatterers need to be passed the property `voxel_size` to correctly
    size the objects.

    Parameters
    ----------
    transformation_function : function
       Function that takes an image as input, and outputs another image with `number_of_masks`
       layers.
    number_of_masks : int
       The number of masks to create.
    output_region : (int, int, int, int)
       Size and relative position of the mask. Should generally be the same as
       `optics.output_region`.
    merge_method : str or function or list
       How to merge the individual masks to a single image. If a list, the merge_metod
       is per mask. Can be
          * "add": Adds the masks together.
          * "overwrite": later masks overwrite earlier masks.
          * "or": 1 if either any mask is non-zero at that pixel
          * function: a function that accepts two images. The first is the current
            value of the output image where a new mask will be places, and
            the second is the mask to merge with the output image.

    """

    def __init__(
        self,
        transformation_function: Callable[..., Callable[[Image], Image]],
        number_of_masks: PropertyLike[int] = 1,
        output_region: PropertyLike[ArrayLike[int]] = None,
        merge_method: PropertyLike[str] = "add",
        **kwargs
    ):
        super().__init__(
            transformation_function=transformation_function,
            number_of_masks=number_of_masks,
            output_region=output_region,
            merge_method=merge_method,
            **kwargs
        )

    def get(self, image, transformation_function, **kwargs):
        return transformation_function(image)

    def _process_and_get(self, images, **kwargs):
        if isinstance(images, list) and len(images) != 1:
            list_of_labels = super()._process_and_get(images, **kwargs)
        else:
            if isinstance(images, list):
                images = images[0]
            list_of_labels = []
            for prop in images.properties:

                if "position" in prop:

                    inp = Image(np.array(images))
                    inp.append(prop)
                    out = Image(self.get(inp, **kwargs))
                    out.merge_properties_from(inp)
                    list_of_labels.append(out)

        output_region = kwargs["output_region"]
        output = np.zeros(
            (output_region[2], output_region[3], kwargs["number_of_masks"])
        )

        for label in list_of_labels:
            positions = _get_position(label)
            for position in positions:
                p0 = np.round(position - output_region[0:2])

                if np.any(p0 > output.shape[0:2]) or np.any(p0 + label.shape[0:2] < 0):
                    continue

                crop_x = int(-np.min([p0[0], 0]))
                crop_y = int(-np.min([p0[1], 0]))
                crop_x_end = int(
                    label.shape[0]
                    - np.max([p0[0] + label.shape[0] - output.shape[0], 0])
                )
                crop_y_end = int(
                    label.shape[1]
                    - np.max([p0[1] + label.shape[1] - output.shape[1], 0])
                )

                labelarg = label[crop_x:crop_x_end, crop_y:crop_y_end, :]

                p0[0] = np.max([p0[0], 0])
                p0[1] = np.max([p0[1], 0])

                p0 = p0.astype(np.int)

                output_slice = output[
                    p0[0] : p0[0] + labelarg.shape[0],
                    p0[1] : p0[1] + labelarg.shape[1],
                ]

                for label_index in range(kwargs["number_of_masks"]):

                    if isinstance(kwargs["merge_method"], list):
                        merge = kwargs["merge_method"][label_index]
                    else:
                        merge = kwargs["merge_method"]

                    if merge == "add":
                        output[
                            p0[0] : p0[0] + labelarg.shape[0],
                            p0[1] : p0[1] + labelarg.shape[1],
                            label_index,
                        ] += labelarg[..., label_index]

                    elif merge == "overwrite":
                        output_slice[
                            labelarg[..., label_index] != 0, label_index
                        ] = labelarg[labelarg[..., label_index] != 0, label_index]
                        output[
                            p0[0] : p0[0] + labelarg.shape[0],
                            p0[1] : p0[1] + labelarg.shape[1],
                            label_index,
                        ] = output_slice[..., label_index]

                    elif merge == "or":
                        output[
                            p0[0] : p0[0] + labelarg.shape[0],
                            p0[1] : p0[1] + labelarg.shape[1],
                            label_index,
                        ] = (output_slice[..., label_index] != 0) | (
                            labelarg[..., label_index] != 0
                        )

                    elif merge == "mul":
                        output[
                            p0[0] : p0[0] + labelarg.shape[0],
                            p0[1] : p0[1] + labelarg.shape[1],
                            label_index,
                        ] *= labelarg[..., label_index]

                    else:
                        # No match, assume function
                        output[
                            p0[0] : p0[0] + labelarg.shape[0],
                            p0[1] : p0[1] + labelarg.shape[1],
                            label_index,
                        ] = merge(
                            output_slice[..., label_index],
                            labelarg[..., label_index],
                        )
        output = Image(output)
        for label in list_of_labels:
            output.merge_properties_from(label)
        return output


def _get_position(image, mode="corner", return_z=False):
    # Extracts the position of the upper left corner of a scatterer

    if mode == "corner":
        shift = (np.array(image.shape) - 1) / 2
    else:
        shift = np.zeros((3 if return_z else 2))

    positions = image.get_property("position", False, [])

    positions_out = []
    for position in positions:
        if len(position) == 3:
            if return_z:
                return positions_out.append(position - shift)
            else:
                return positions_out.append(position[0:2] - shift[0:2])

        elif len(position) == 2:
            if return_z:
                outp = (
                    np.array(
                        [
                            position[0],
                            position[1],
                            image.get_property("z", default=0),
                        ]
                    )
                    - shift
                )
                positions_out.append(outp)
            else:
                positions_out.append(position - shift[0:2])

    return positions_out


class AsType(Feature):
    """Converts the data type of images

    Accepts same types as numpy arrays. Common types include

    `float64, int32, uint16, int16, uint8, int8`

    Parameters
    ----------
    dtype : str
        dtype string. Same as numpy dtype.
    """

    def __init__(self, dtype: PropertyLike[Any] = "float64", **kwargs):
        super().__init__(dtype=dtype, **kwargs)

    def get(self, image, dtype, **kwargs):
        return image.astype(dtype)<|MERGE_RESOLUTION|>--- conflicted
+++ resolved
@@ -20,13 +20,6 @@
 
 """
 
-<<<<<<< HEAD
-import copy
-import threading
-from typing import Any, Callable, Iterable, Iterator, List, Tuple
-
-import numpy as np
-=======
 import itertools
 import operator
 from typing import Any, Callable, Iterable, Iterator, List
@@ -35,21 +28,15 @@
 import numpy as np
 from pint.quantity import Quantity
 import tensorflow as tf
->>>>>>> 833a5278
 
 
 from .backend.core import DeepTrackNode
 from .backend.units import ConversionTable
 from .backend import config
 from .image import Image
-<<<<<<< HEAD
-from .properties import Property, PropertyDict
-from .types import ArrayLike, PropertyLike
-=======
 from .properties import PropertyDict, propagate_data_to_dependencies
 from .types import ArrayLike, PropertyLike
 
->>>>>>> 833a5278
 
 MERGE_STRATEGY_OVERRIDE = 0
 MERGE_STRATEGY_APPEND = 1
