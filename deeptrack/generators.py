""" Generators to continuously resolve features.

Classes
-------
Generator
    Base class for a generator.
ContinuousGenerator
    Generator that asynchronously expands the dataset
"""

<<<<<<< HEAD
import itertools
import random
import threading
import time
=======
from .augmentations import Affine
import numpy as np

>>>>>>> 833a5278
from typing import List

import numpy as np
import tensorflow.keras as keras

from .features import Feature
<<<<<<< HEAD
from .image import Image
=======
from .image import Image, array
import threading
import random
import time
>>>>>>> 833a5278


class Generator(keras.utils.Sequence):
    """Base class for a generator.

    Generators continously update and resolve features, and allow other
    frameworks to continuously access new features.
    """

    def generate(
        self,
        feature,
        label_function=None,
        batch_function=lambda image: image,
        batch_size=1,
        repeat_batch=1,
        ndim=4,
        shuffle_batch=True,
        ensure_contains_classes=[],
        feature_kwargs={},
    ):
        """Create generator instance.

        Parameters
        ----------
        feature : Feature
            The feature to resolve images from.
        label_function : Callable[Image] -> array_like
            Function that returns the label corresponding to an image.
        batch_size : int
            Number of images per batch.
        repeat_batch : int
            How many times to reuse the same batch before creating a new batch.
        shuffle_batch : bool
            If True, the batches are shuffled before outputting.
        ndim : int
            Expected number of dimensions of the output.
        feature_kwargs : dict
            Set of options to pass to the feature when resolving
        ensure_contains_classes : list
            Ensures each batch contains all classes. Label is assumed to be sparse.
            ´batch_size´ needs to be larger than the number of classes
        """

        get_one = self._get_from_map(feature, feature_kwargs)
        while True:
            with threading.Lock():
                batch = []
                labels = []
                # Yield batch_size results

                contains_class = [[] for _ in range(len(ensure_contains_classes))]
                while (not all(contains_class)) or len(batch) < batch_size:
                    image = next(get_one)
                    batch.append(batch_function(image))

                    if label_function:
                        labels.append(label_function(image))

                    for list_index, class_list in enumerate(contains_class):
                        if np.any(labels[-1] == ensure_contains_classes[list_index]):
                            class_list.append(len(batch) - 1)

                number_of_sub_batches = len(batch) // batch_size
                for _ in range(number_of_sub_batches):
                    sub_batch = []
                    sub_labels = []

                    if number_of_sub_batches > 1:
                        for sample_from in contains_class + [
                            list(range(len(batch)))
                        ] * (batch_size - len(contains_class)):
                            index = np.random.choice(sample_from)
                            sub_batch.append(batch[index])
                            sub_labels.append(labels[index])
                    else:
                        sub_batch = batch
                        sub_labels = labels

                    if shuffle_batch:
                        self._shuffle(sub_batch, sub_labels)

                    sub_batch = array(sub_batch)
                    sub_labels = array(sub_labels)

                    # Console found batch_size with results
                    if sub_batch.ndim > ndim:
                        dims_to_remove = sub_batch.ndim - ndim
                        sub_batch = np.reshape(
                            sub_batch,
                            (-1, *sub_batch.shape[dims_to_remove + 1 :]),
                        )
                        sub_labels = np.reshape(
                            sub_labels,
                            (-1, *sub_labels.shape[dims_to_remove + 1 :]),
                        )

                    elif sub_batch.ndim < ndim:
                        Warning(
                            "Incorrect number of dimensions. Found {0} with {1} dimensions, expected {2}.".format(
                                sub_batch.shape, sub_batch.ndim, ndim
                            )
                        )
                    for _ in range(repeat_batch):
                        if label_function:
                            yield sub_batch, sub_labels
                        else:
                            yield sub_batch

    def _get(self, features: Feature or List[Feature], feature_kwargs) -> Image:
        # Updates and resolves a feature or list of features.
        if isinstance(features, List):
            for feature in features:
                feature.update()
            return [feature.resolve(**feature_kwargs) for feature in reversed(features)]
        else:
            features.update()
            return features.resolve(**feature_kwargs)

    def _shuffle(self, x, y):
        # Shuffles the batch and labels equally along the first dimension
        import random

        start_state = random.getstate()
        random.shuffle(x)
        random.setstate(start_state)
        random.shuffle(y)

    def _get_from_map(self, features, feature_kwargs):
        # Continuously yield the output of _get
        while True:
            yield self._get(features, feature_kwargs)


class ContinuousGenerator(keras.utils.Sequence):

    """Generator that asynchronously expands the dataset.

    Generator that aims to speed up the training of networks by striking a
    balance between the generalization gained by generating new images
    and the speed gained from reusing images. The generator will continuously
    create new training data during training, until `max_data_size` is reached,
    at which point the oldest data point is replaced.

    The generator is expected to be used with the python "with" statement, which
    ensures that the generator worker is consumed correctly.

    Parameters
    ----------
    feature : Feature
        The feature to resolve images from.
    label_function : Callable[Image or list of Image] -> array_like
        Function that returns the label corresponding to a feature output.
    batch_function : Callable[Image or list of Image] -> array_like, optional
        Function that returns the training data corresponding a feature output.
    min_data_size : int
        Minimum size of the training data before training starts
    max_data_set : int
        Maximum size of the training data before old data is replaced.
    batch_size : int or Callable[int, int] -> int
        Number of images per batch. A function is expected to accept the current epoch
        and the size of the training data as input.
    shuffle_batch : bool
        If True, the batches are shuffled before outputting.
    feature_kwargs : dict or list of dicts
        Set of options to pass to the feature when resolving
    ndim : int
        Number of dimensions of each batch (including the batch dimension).
    """

    def __init__(
        self,
        feature,
        label_function=lambda image: image[1]
        if isinstance(image, (list, tuple))
        else None,
        batch_function=lambda image: image[0]
        if isinstance(image, (list, tuple))
        else image,
        augmentation=None,
        min_data_size=None,
        max_data_size=np.inf,
        batch_size=32,
        shuffle_batch=True,
        ndim=4,
        max_epochs_per_sample=np.inf,
        verbose=1,
    ):

        if min_data_size is None:
            min_data_size = min(batch_size * 10, max_data_size - 1)

        assert (
            min_data_size < max_data_size
        ), "max_data_size needs to be larger than min_data_size"

        self.min_data_size = min_data_size
        self.max_data_size = max_data_size

        self.feature = feature
        self.label_function = label_function
        self.batch_function = batch_function
        self.batch_size = batch_size
        self.shuffle_batch = shuffle_batch
        self.max_epochs_per_sample = max_epochs_per_sample
        self.ndim = ndim
        self.augmentation = augmentation

        self.lock = threading.Lock()
        self.data = []
        self.batch = []
        self.labels = []
        self.exit_signal = False
        self.epoch = 0
        self._batch_size = 32
        self.verbose = verbose
        self.data_generation_thread = threading.Thread(
            target=self._continuous_get_training_data, daemon=True
        )
        self.new_epoch = True

    def __enter__(self):
        try:
            self.epoch = 0
            self.exit_signal = False
            try:
                self.data_generation_thread.start()
            except RuntimeError:
                self.data_generation_thread = threading.Thread(
                    target=self._continuous_get_training_data, daemon=True
                )
                self.data_generation_thread.start()

            while len(self.data) < self.min_data_size:
                if self.verbose > 0:
                    print(
                        "Generating {0} / {1} samples before starting training".format(
                            len(self.data), self.min_data_size
                        ),
                        end="\r",
                    )
                time.sleep(0.5)

            print(
                "Generating {0} / {1} samples before starting training".format(
                    len(self.data), self.min_data_size
                )
            )

            self.on_epoch_end()
        except (KeyboardInterrupt, Exception) as e:
            self.__exit__()
            raise e

        return self

    def __exit__(self, *args):
        self.exit_signal = True
        self.data_generation_thread.join()
        return False

    def on_epoch_end(self):
        # Grab a copy
        current_data = list(self.data)

        self.new_epoch = True
        if self.augmentation:
            for data_point in current_data:
                data_point["data"] = self.augmentation.update().resolve(
                    data_point["data"]
                )

        if self.shuffle_batch:
            random.shuffle(current_data)

        self.current_data = current_data

        self.epoch += 1

        if callable(self.batch_size):
            self._batch_size = self.batch_size(self.epoch, len(current_data))
        else:
            self._batch_size = self.batch_size

        while len(self.data) < self.min_data_size:
            print("Awaiting dataset to reach minimum size...", end="\r")
            time.sleep(0.1)

    def __getitem__(self, idx):

        batch_size = self._batch_size

        subset = self.current_data[idx * batch_size : (idx + 1) * batch_size]

        data = [self.batch_function(d["data"]) for d in subset]
        labels = [self.label_function(d["data"]) for d in subset]
        return np.array(data), np.array(labels)

    def __len__(self):
        steps = int((len(self.current_data) // self._batch_size))
        assert (
            steps > 0
        ), "There needs to be at least batch_size number of datapoints. Try increasing min_data_size."
        return steps

    def _continuous_get_training_data(self):
        index = 0
        while True:
            # Stop generator
            if self.exit_signal:
                break

            new_image = self._get(self.feature)

            datapoint = self.construct_datapoint(new_image)
            if len(self.data) >= self.max_data_size:
                self.data.pop(0)
            else:
                self.data.append(datapoint)

            self.cleanup()

            index += 1

            if index % self.max_data_size == 0:

                while not self.new_epoch and not self.exit_signal:
                    time.sleep(0.1)

            self.new_epoch = False

    def construct_datapoint(self, image):

        return {"data": image, "usage": 0}

    def cleanup(self):
        self.data = [
            sample
            for sample in self.data
            if sample["usage"] < self.max_epochs_per_sample
        ]

    def _get(self, features: Feature or List[Feature]) -> Image:
        # Updates and resolves a feature or list of features.
        if isinstance(features, list):

            for feature in features:
                feature.update()

            return [feature.resolve() for feature in features]
        else:
            features.update()
            return features.resolve()


# class CappedContinuousGenerator(ContinuousGenerator):

#     """Generator that asynchronously expands the dataset.

#     Generator that aims to speed up the training of networks by striking a
#     balance between the generalization gained by generating new images
#     and the speed gained from reusing images. The generator will continuously
#     create new training data during training, until `max_data_size` is reached,
#     at which point the oldest data point is replaced.

#     Unlike the `ContinuousGenerator`, this generator will purge any data that
#     has been seen more than `max_sample_exposure` times.

#     The generator is expected to be used with the python "with" statement, which
#     ensures that the generator worker is consumed correctly.

#     Parameters
#     ----------
#     feature : Feature
#         The feature to resolve images from.
#     label_function : Callable[Image or list of Image] -> array_like
#         Function that returns the label corresponding to a feature output.
#     batch_function : Callable[Image or list of Image] -> array_like, optional
#         Function that returns the training data corresponding a feature output.
#     min_data_size : int
#         Minimum size of the training data before training starts
#     max_data_set : int
#         Maximum size of the training data before old data is replaced.
#     max_sample_exposure : int
#         Any sample that has been seen for more than `max_sample_exposure` will be removed from the dataset
#     batch_size : int or Callable[int, int] -> int
#         Number of images per batch. A function is expected to accept the current epoch
#         and the size of the training data as input.
#     shuffle_batch : bool
#         If True, the batches are shuffled before outputting.
#     feature_kwargs : dict or list of dicts
#         Set of options to pass to the feature when resolving
#     ndim : int
#         Number of dimensions of each batch (including the batch dimension).
#     max_sample_exposure : int
#         Any sample that has been seen for more than `max_sample_exposure` will be removed from the dataset
#     """

#     def __init__(self, *args, max_sample_exposure=np.inf, **kwargs):
#         import warnings

#         warnings.warn(
#             "CappedContinuousGenerator is deprecated in favor of ContinuousGenerator with the max_epochs_per_sample argument.",
#             DeprecationWarning,
#         )
#         self.max_sample_exposure = max_sample_exposure
#         super().__init__(*args, **kwargs)

#     def __getitem__(self, idx):

#         # TODO: Use parent method
#         batch_size = self._batch_size
#         subset = self.current_data[idx * batch_size : (idx + 1) * batch_size]
#         for a in subset:
#             a[-1] += 1
#         outputs = [array(a) for a in list(zip(*subset))]
#         outputs = (outputs[0], *outputs[1:-1])
#         return outputs

#     def construct_datapoint(self, image, label):
#         return [image, label, 0]

#     def cleanup(self):
#         self.data = [
#             sample for sample in self.data if sample[-1] < self.max_sample_exposure
#         ]

#     def on_epoch_end(self):

#         while len(self.data) < self.min_data_size:
#             print("Awaiting dataset to reach minimum size...", end="\r")
#             time.sleep(0.1)

#         return super().on_epoch_end()


class AutoTrackGenerator(ContinuousGenerator):
    def __init__(self, *args, symmetries=1, **kwargs):
        self.symmetries = symmetries
        super().__init__(*args, **kwargs)

    def __getitem__(self, idx):

<<<<<<< HEAD
    Parameters
    ----------
    feature : Feature
        The feature to resolve images from.
    label_function : Callable[Image or list of Image] -> array_like
        Function that returns the label corresponding to a feature output.
    batch_function : Callable[Image or list of Image] -> array_like, optional
        Function that returns the training data corresponding a feature output.
    min_data_size : int
        Minimum size of the training data before training starts
    max_data_set : int
        Maximum size of the training data before old data is replaced.
    max_sample_exposure : int
        Any sample that has been seen for more than `max_sample_exposure` will be removed from the dataset
    batch_size : int or Callable[int, int] -> int
        Number of images per batch. A function is expected to accept the current epoch
        and the size of the training data as input.
    shuffle_batch : bool
        If True, the batches are shuffled before outputting.
    feature_kwargs : dict or list of dicts
        Set of options to pass to the feature when resolving
    ndim : int
        Number of dimensions of each batch (including the batch dimension).
    max_sample_exposure : int
        Any sample that has been seen for more than `max_sample_exposure`
        will be removed from the dataset
    """
=======
        aug = None
        if aug is None:
            aug = Affine(
                translate=lambda: np.random.randn(2) * 2,
                # scale=lambda: np.random.choice([-1, 1], size=(2,)),
                rotate=lambda: np.random.rand() * np.pi * 2,
            )
>>>>>>> 833a5278

        x = self.current_data[idx]["data"]
        x = np.array(x)

        # x = (
        #     (
        #         Affine(
        #             scale=lambda: np.random.choice([-1, 1], size=(2,)),
        #             rotate=lambda: np.random.rand() * np.pi * 2,
        #         )
        #         >> Gaussian(sigma=lambda: np.random.rand() * 0.01)
        #     )
        #     .update()
        #     .resolve(x)
        # )
        sample = np.array(x)
        batch = [aug.update().resolve(sample) for _ in range(self.batch_size)]

        labels = np.array(
            [self.get_transform_matrix(batch[0], b).reshape((-1,)) for b in batch]
        )

        return np.array(batch), np.array(labels)

    def __len__(self):
        return len(self.current_data)

    def get_transform_matrix(self, base_image, new_image):
        t0 = base_image.get_property("translate")[2::-1]
        r0 = base_image.get_property("rotate") * self.symmetries
        s0 = base_image.get_property("scale")

        t1 = new_image.get_property("translate")[2::-1]
        r1 = new_image.get_property("rotate") * self.symmetries
        s1 = new_image.get_property("scale")

        rmat0 = np.array([[np.cos(r0), np.sin(r0)], [-np.sin(r0), np.cos(r0)]]) * s0
        rmat1 = np.array([[np.cos(r1), np.sin(r1)], [-np.sin(r1), np.cos(r1)]]) * s1

        rmat = np.linalg.inv(rmat0) @ rmat1
        dt = (np.array(t1) - t0) @ rmat1

        return np.array(
            [rmat[0, 0], rmat[0, 1], dt[0], rmat[1, 0], rmat[1, 1], dt[1], 0, 0]
        )<|MERGE_RESOLUTION|>--- conflicted
+++ resolved
@@ -8,30 +8,19 @@
     Generator that asynchronously expands the dataset
 """
 
-<<<<<<< HEAD
-import itertools
-import random
-import threading
-import time
-=======
 from .augmentations import Affine
 import numpy as np
 
->>>>>>> 833a5278
 from typing import List
 
 import numpy as np
 import tensorflow.keras as keras
 
 from .features import Feature
-<<<<<<< HEAD
-from .image import Image
-=======
 from .image import Image, array
 import threading
 import random
 import time
->>>>>>> 833a5278
 
 
 class Generator(keras.utils.Sequence):
@@ -475,35 +464,6 @@
 
     def __getitem__(self, idx):
 
-<<<<<<< HEAD
-    Parameters
-    ----------
-    feature : Feature
-        The feature to resolve images from.
-    label_function : Callable[Image or list of Image] -> array_like
-        Function that returns the label corresponding to a feature output.
-    batch_function : Callable[Image or list of Image] -> array_like, optional
-        Function that returns the training data corresponding a feature output.
-    min_data_size : int
-        Minimum size of the training data before training starts
-    max_data_set : int
-        Maximum size of the training data before old data is replaced.
-    max_sample_exposure : int
-        Any sample that has been seen for more than `max_sample_exposure` will be removed from the dataset
-    batch_size : int or Callable[int, int] -> int
-        Number of images per batch. A function is expected to accept the current epoch
-        and the size of the training data as input.
-    shuffle_batch : bool
-        If True, the batches are shuffled before outputting.
-    feature_kwargs : dict or list of dicts
-        Set of options to pass to the feature when resolving
-    ndim : int
-        Number of dimensions of each batch (including the batch dimension).
-    max_sample_exposure : int
-        Any sample that has been seen for more than `max_sample_exposure`
-        will be removed from the dataset
-    """
-=======
         aug = None
         if aug is None:
             aug = Affine(
@@ -511,7 +471,6 @@
                 # scale=lambda: np.random.choice([-1, 1], size=(2,)),
                 rotate=lambda: np.random.rand() * np.pi * 2,
             )
->>>>>>> 833a5278
 
         x = self.current_data[idx]["data"]
         x = np.array(x)
