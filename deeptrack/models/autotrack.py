from .utils import KerasModel, as_KerasModel
from .convolutional import Convolutional, UNet
from ..generators import AutoTrackGenerator
from ..losses import (
    rotational_consistency,
    squared_affine_consistency,
    squared_field_affine_consistency,
    size_consistency,
)
from ..layers import ConvolutionalBlock, PoolingBlock, DeconvolutionalBlock
from ..augmentations import Affine
import tensorflow as tf

import numpy as np

try:
    import tensorflow_addons as tfa

    TFA_INSTALLED = True
except:
    TFA_INSTALLED = False


class AutoTrackerBaseModel(tf.keras.Model):
    """Base wrapper for self-reinforced tracking models

    Learns to solve problems of the form::

       y_i = A_i + f(x_0) @ B_i

    where @ denotes matrix multiplication. Expects training data formated as::

       (X, (A, B))

    The implementation also supports defining additional constraints on the solution
    by overriding the `call` method, by having it return additional values. The model
    is trained to keep the constraints at zero. For example::

       def call(self, x, training=False):
          y = super().call(x)
          if training:
             constraint_0 = K.sum(K.square(y), axis=(1, 2)) - 1
             constraint_1 = K.sum(y, axis=(1, 2))
             return y, constraint_0, constraint_1
          else:
             return y

    where the model is trained such that sum(y^2) == 1 and sum(y) == 0.

    If used to predict a vector, use the call function to add a dimension such that the shape
    matches (batch_dim, vector_dim, 1).

    Parameters
    ----------
    model : Tensorflow model
        Model to wrap


    """

    def __init__(self, model):
        super().__init__()
        self.model = model

<<<<<<< HEAD
=======
    def get_config(self):
        return {"model": self.model}

    @classmethod
    def from_config(cls, config):
        return cls(**config)

>>>>>>> a340fd8c
    def compile(self, *args, **kwargs):
        super().compile(*args, **kwargs)
        self.model.compile(*args, **kwargs)

    def train_step(self, data):

        x, (offset_vector, transformation_matrix) = data

        with tf.GradientTape() as tape:
            y_pred = self(x, training=True)  # Forward pass

            # Extract the constraints
            if not isinstance(y_pred, (tuple, list)):
                y_pred = (y_pred,)
            y_pred, *constraints = y_pred

            # Prediction on first image is transformed to get a label for
            # subsequent images in the batch.
            transformed_origin = tf.linalg.matmul(
                transformation_matrix,
                y_pred[:1],
                transpose_a=True,
                # transpose_b=True,
            )

            y_pred = y_pred - transformed_origin
            # Compute the loss value.
            # The loss function is configured in `compile()`.
            loss = self.compiled_loss(
                offset_vector,
                y_pred,
                regularization_losses=self.losses,
            )

            constraint_losses = [tf.square(constraint) for constraint in constraints]
            for constraint_loss in constraint_losses:
                loss += constraint_loss

        # Compute gradients
        trainable_vars = self.trainable_variables
        gradients = tape.gradient(loss, trainable_vars)

        # Update weights
        self.optimizer.apply_gradients(zip(gradients, trainable_vars))

        # Update the metrics.
        # Metrics are configured in `compile()`.
        self.compiled_metrics.update_state(
            offset_vector,
            y_pred,
        )

        # Return a dict mapping metric names to current value.
        # Note that it will include the loss (tracked in self.metrics).
        return {
            **{m.name: m.result() for m in self.metrics},
            **{
                f"constraint_{i}": constraint_loss[i]
                for i in range(len(constraint_losses))
            },
        }

    def call(self, x, **kwargs):
        return self.model(x)


class AutoTracker(KerasModel):
    """Model that automatically learns to track a single object.

    For best results, keep the size of the images small (40-70 px).

    Parameters
    ----------
    model : Tensorflow model, optional
       A model that returns a vector of two numbers. If not defined,
       a default model is used instead.
    input_shape : tuple of ints
       Shape of the input images. Should match the expected shape of the model.
    loss, optimizer : compilation arguments
       Keras arguments used to compile the model
    symmetries : Int, optional
       The number of symmetries in the system. Only required for orientation tracking.
    """

    class AutoTrackerModel(AutoTrackerBaseModel):
        def call(self, x, training=False):
            y = super().call(x)
            if training:
                y = tf.expand_dims(y, axis=-1)
            return y

    def __init__(
        self,
        model=None,
        input_shape=(64, 64, 1),
        loss="mse",
        symmetries=1,
        **kwargs,
    ):
        self.symmetries = symmetries

        if model is None:
            model = self.default_model(input_shape=input_shape)

        if isinstance(model, KerasModel):
            model = model.model

        model = self.AutoTrackerModel(model)

        super().__init__(model, loss=loss, **kwargs)

<<<<<<< HEAD
    def data_generator(self, *args, radius=2, rotate=1, **kwargs):

        # Default affine transformation. Shown to be sufficient in most cases.
        transformation_function = Affine(
            translate=lambda: np.random.randn(2) * radius,
            rotate=lambda: np.random.rand() * np.pi * 2 * rotate,
=======
    def data_generator(self, *args, **kwargs):

        # Default affine transformation. Shown to be sufficient in most cases.
        transformation_function = Affine(
            translate=lambda: np.random.randn(2) * 2,
            rotate=lambda: np.random.rand() * np.pi * 2,
>>>>>>> a340fd8c
        )

        return AutoTrackGenerator(
            transformation_function, *args, symmetries=1, **kwargs
        )

    def default_model(self, input_shape):
        return Convolutional(
            input_shape=input_shape,
            conv_layers_dimensions=[16, 32, 64, 128],
            dense_layers_dimensions=(32, 32),
            steps_per_pooling=1,
            number_of_outputs=2,
            convolution_block=ConvolutionalBlock(padding="valid"),
        )


class AutoMultiTracker(KerasModel):
    """Model that automatically learns to track a multiple objects.

    During training, expects ROIs of single objects. For best results, keep the size of
    the ROIs small (40-70 px).

    Parameters
    ----------
    model : Tensorflow model, optional
       A model that returns a (N, N, 2) array. If not defined,
       a default model is used instead.
    loss, optimizer : compilation arguments
       Keras arguments used to compile the model
    symmetries : Int, optional
       The number of symmetries in the system. Only required for orientation tracking.
    """

    class AutoTrackerModel(AutoTrackerBaseModel):
        def __init__(self, *args, **kwargs):
            super().__init__(*args, **kwargs)
            strides = np.ones((2,))
            for layer in self.model.layers:
                if hasattr(layer, "strides"):
                    strides *= layer.strides
            self.strides = strides

        def train_step(self, data):
            x, (offset_vector, transformation_matrix) = data

            offset_vector = offset_vector[:, tf.newaxis, tf.newaxis]
            transformation_matrix = transformation_matrix[:, tf.newaxis, tf.newaxis]
            # Unpack the data. Its structure depends on your model and
            # on what you pass to `fit()`.

            with tf.GradientTape() as tape:
                y_pred = self(x, training=True)  # Forward pass

                # y_pred = y_pred[:, .., :]
                loss_const = tf.keras.backend.mean(
                    tf.keras.backend.abs(
                        y_pred
                        - tf.keras.backend.mean(y_pred, axis=(1, 2), keepdims=True)
                    )
                )

                # Prediction on first image is transformed
                transformed_origin = tf.linalg.matmul(
                    transformation_matrix, y_pred[:1], transpose_a=True
                )
                y_pred = y_pred - transformed_origin
                # Compute the loss value.
                # The loss function is configured in `compile()`.
                loss = self.compiled_loss(
                    offset_vector,
                    y_pred,
                    regularization_losses=self.losses,
                )
                total_loss = loss + loss_const

            # Compute gradients
            trainable_vars = self.trainable_variables
            gradients = tape.gradient(total_loss, trainable_vars)

            # Update weights
            self.optimizer.apply_gradients(zip(gradients, trainable_vars))

            # Update the metrics.
            # Metrics are configured in `compile()`.
            self.compiled_metrics.update_state(
                offset_vector,
                y_pred,
            )
            # Return a dict mapping metric names to current value.
            # Note that it will include the loss (tracked in self.metrics).
            return {
                **{m.name: m.result() for m in self.metrics},
                "consistency": loss_const,
            }

        def call(self, x, training=False):
            y = super().call(x)

            y_shape = tf.cast(tf.shape(y), "float")

            x_end, y_end = y_shape[1], y_shape[2]
            x_range = tf.range(x_end, dtype="float") * self.strides[0]
            y_range = tf.range(y_end, dtype="float") * self.strides[1]
            Y_mat, X_mat = tf.meshgrid(x_range, y_range)

            pred_x = y[..., 0] + X_mat
            pred_y = y[..., 1] + Y_mat
            pred = tf.stack((pred_x, pred_y), axis=-1)

<<<<<<< HEAD
=======
            if training:
                pred = pred[..., tf.newaxis]

>>>>>>> a340fd8c
            return pred

    def __init__(
        self,
        model=None,
        input_shape=(None, None, 1),
        loss="mse",
        symmetries=1,
        mode="tracking",
        **kwargs,
    ):
        self.symmetries = symmetries
        self.mode = mode
        if model is None:
            model = self.default_model(input_shape=input_shape)
        model = self.AutoTrackerModel(model)
        super().__init__(model, loss=loss, **kwargs)

    def default_model(self, input_shape=(None, None, 1)):
        # Update layer functions
        model = tf.keras.models.Sequential()
        model.add(tf.keras.layers.Conv2D(16, 3, padding="valid", activation="relu"))
        model.add(tf.keras.layers.MaxPool2D(2, padding="valid"))
        model.add(tf.keras.layers.Conv2D(32, 3, padding="valid", activation="relu"))
        model.add(tf.keras.layers.MaxPool2D(2, padding="valid"))
        model.add(tf.keras.layers.Conv2D(64, 3, padding="valid", activation="relu"))
        model.add(tf.keras.layers.Conv2D(64, 3, padding="valid", activation="relu"))
        model.add(tf.keras.layers.Conv2D(64, 3, padding="valid", activation="relu"))
        model.add(tf.keras.layers.Conv2D(2, 3, padding="valid"))
        return model

<<<<<<< HEAD
    def data_generator(self, *args, radius=2, rotate=True, **kwargs):

        transformation_function = Affine(
            translate=lambda: np.random.randn(2) * radius,
            rotate=lambda: np.random.rand() * 2 * np.pi * rotate,
=======
    def data_generator(self, *args, **kwargs):

        transformation_function = Affine(
            translate=lambda: np.random.randn(2) * 2,
            rotate=lambda: np.random.rand() * 2 * np.pi,
>>>>>>> a340fd8c
        )

        return AutoTrackGenerator(
            transformation_function, *args, symmetries=1, **kwargs
        )<|MERGE_RESOLUTION|>--- conflicted
+++ resolved
@@ -62,8 +62,6 @@
         super().__init__()
         self.model = model
 
-<<<<<<< HEAD
-=======
     def get_config(self):
         return {"model": self.model}
 
@@ -71,7 +69,6 @@
     def from_config(cls, config):
         return cls(**config)
 
->>>>>>> a340fd8c
     def compile(self, *args, **kwargs):
         super().compile(*args, **kwargs)
         self.model.compile(*args, **kwargs)
@@ -183,21 +180,12 @@
 
         super().__init__(model, loss=loss, **kwargs)
 
-<<<<<<< HEAD
     def data_generator(self, *args, radius=2, rotate=1, **kwargs):
 
         # Default affine transformation. Shown to be sufficient in most cases.
         transformation_function = Affine(
             translate=lambda: np.random.randn(2) * radius,
             rotate=lambda: np.random.rand() * np.pi * 2 * rotate,
-=======
-    def data_generator(self, *args, **kwargs):
-
-        # Default affine transformation. Shown to be sufficient in most cases.
-        transformation_function = Affine(
-            translate=lambda: np.random.randn(2) * 2,
-            rotate=lambda: np.random.rand() * np.pi * 2,
->>>>>>> a340fd8c
         )
 
         return AutoTrackGenerator(
@@ -308,12 +296,9 @@
             pred_y = y[..., 1] + Y_mat
             pred = tf.stack((pred_x, pred_y), axis=-1)
 
-<<<<<<< HEAD
-=======
             if training:
                 pred = pred[..., tf.newaxis]
 
->>>>>>> a340fd8c
             return pred
 
     def __init__(
@@ -345,19 +330,11 @@
         model.add(tf.keras.layers.Conv2D(2, 3, padding="valid"))
         return model
 
-<<<<<<< HEAD
     def data_generator(self, *args, radius=2, rotate=True, **kwargs):
 
         transformation_function = Affine(
             translate=lambda: np.random.randn(2) * radius,
             rotate=lambda: np.random.rand() * 2 * np.pi * rotate,
-=======
-    def data_generator(self, *args, **kwargs):
-
-        transformation_function = Affine(
-            translate=lambda: np.random.randn(2) * 2,
-            rotate=lambda: np.random.rand() * 2 * np.pi,
->>>>>>> a340fd8c
         )
 
         return AutoTrackGenerator(
