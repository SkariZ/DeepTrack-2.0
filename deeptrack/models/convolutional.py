from tensorflow.keras import layers, models

from ..backend.citations import unet_bibtex
from .layers import as_block
<<<<<<< HEAD
from .utils import KerasModel, as_KerasModel, with_citation
=======
from .utils import as_KerasModel, with_citation
>>>>>>> 63c9a61b


def center_crop(layer, target_layer):
    def inner(x):
        x, y = x
        shape = x.shape
        target_shape = y.shape
        diff_y = (shape[1] - target_shape[1]) // 2
        diff_x = (shape[2] - target_shape[2]) // 2
        return x[
            :,
            diff_y : (diff_y + target_shape[1]),
            diff_x : (diff_x + target_shape[2]),
        ]

    return layers.Lambda(inner, output_shape=lambda x: x[1].shape)(
        [layer, target_layer]
    )


class Convolutional(KerasModel):
    def __init__(
        self,
        input_shape=(51, 51, 1),
        conv_layers_dimensions=(16, 32, 64, 128),
        dense_layers_dimensions=(32, 32),
        steps_per_pooling=1,
        dropout=(),
        dense_top=True,
        number_of_outputs=3,
        output_activation=None,
        output_kernel_size=3,
        loss="mae",
        input_layer=None,
        convolution_block="convolutional",
        pooling_block="pooling",
        dense_block="dense",
        **kwargs
    ):
        """Creates and compiles a convolutional neural network.
        A convolutional network with a dense top.
        Parameters
        ----------
        input_shape : tuple of ints
            Size of the images to be analyzed.
        conv_layers_dimensions : tuple of ints
            Number of convolutions in each convolutional layer.
        dense_layers_dimensions : tuple of ints
            Number of units in each dense layer.
        dropout : tuple of float
            Adds a dropout between the convolutional layers
        number_of_outputs : int
            Number of units in the output layer.
        output_activation : str or keras activation
            The activation function of the output.
        loss : str or keras loss function
            The loss function of the network.
        layer_function : Callable[int] -> keras layer
            Function that returns a convolutional layer with convolutions
            determined by the input argument. Can be use to futher customize the network.
        Returns
        -------
        keras.models.Model
            Deep learning network
        """

        # Update layer functions
        dense_block = as_block(dense_block)
        convolution_block = as_block(convolution_block)
        pooling_block = as_block(pooling_block)

        # INITIALIZE DEEP LEARNING NETWORK

        if isinstance(input_shape, list):
            network_input = [layers.Input(shape) for shape in input_shape]
            inputs = layers.Concatenate(axis=-1)(network_input)
        else:
            network_input = layers.Input(input_shape)
            inputs = network_input

        layer = inputs

        if input_layer:
            layer = input_layer(layer)

        # CONVOLUTIONAL BASIS
        for conv_layer_dimension in conv_layers_dimensions:

            for _ in range(steps_per_pooling):
                layer = convolution_block(conv_layer_dimension)(layer)

            if dropout:
                layer = layers.SpatialDropout2D(dropout[0])(layer)
                dropout = dropout[1:]

            # add pooling layer
            layer = pooling_block(conv_layer_dimension)(layer)

        # DENSE TOP

        if dense_top:
            layer = layers.Flatten()(layer)
            for dense_layer_dimension in dense_layers_dimensions:
                layer = dense_block(dense_layer_dimension)(layer)
            output_layer = layers.Dense(
                number_of_outputs, activation=output_activation
            )(layer)
        else:

            output_layer = layers.Conv2D(
                number_of_outputs,
                kernel_size=output_kernel_size,
                activation=output_activation,
                padding="same",
                name="output",
            )(layer)

        model = models.Model(network_input, output_layer)
        super().__init__(model, **kwargs)


convolutional = Convolutional


<<<<<<< HEAD
class UNet(KerasModel):

    citation = unet_bibtex

    def __init__(
        self,
        input_shape=(None, None, 1),
        conv_layers_dimensions=(16, 32, 64, 128),
        base_conv_layers_dimensions=(128, 128),
        output_conv_layers_dimensions=(16, 16),
        dropout=(),
        steps_per_pooling=1,
        number_of_outputs=1,
        output_kernel_size=3,
        output_activation=None,
        input_layer=None,
        encoder_convolution_block="convolutional",
        base_convolution_block="convolutional",
        decoder_convolution_block="convolutional",
        output_convolution_block="convolutional",
        pooling_block="pooling",
        upsampling_block="deconvolutional",
        **kwargs
=======
@with_citation(unet_bibtex)
@as_KerasModel
def UNet(
    input_shape=(None, None, 1),
    conv_layers_dimensions=(16, 32, 64, 128),
    base_conv_layers_dimensions=(128, 128),
    output_conv_layers_dimensions=(16, 16),
    dropout=(),
    steps_per_pooling=1,
    number_of_outputs=1,
    output_kernel_size=3,
    output_activation=None,
    input_layer=None,
    encoder_convolution_block="convolutional",
    base_convolution_block="convolutional",
    decoder_convolution_block="convolutional",
    output_convolution_block="convolutional",
    pooling_block="pooling",
    upsampling_block="deconvolutional",
    **kwargs
):

    """Creates and compiles a U-Net.
    Parameters
    ----------
    input_shape : tuple of ints
        Size of the images to be analyzed.
    conv_layers_dimensions : tuple of ints
        Number of convolutions in each convolutional layer during down-
        and upsampling.
    base_conv_layers_dimensions : tuple of ints
        Number of convolutions in each convolutional layer at the base
        of the unet, where the image is the most downsampled.
    output_conv_layers_dimensions : tuple of ints
        Number of convolutions in each convolutional layer after the
        upsampling.
    steps_per_pooling : int
        Number of convolutional layers between each pooling and upsampling
        step.
    number_of_outputs : int
        Number of convolutions in output layer.
    output_activation : str or keras activation
        The activation function of the output.
    loss : str or keras loss function
        The loss function of the network.
    layer_function : Callable[int] -> keras layer
        Function that returns a convolutional layer with convolutions
        determined by the input argument. Can be use to futher customize the network.
    Returns
    -------
    keras.models.Model
        Deep learning network.
    """

    # Update layer functions

    encoder_convolution_block = as_block(encoder_convolution_block)
    base_convolution_block = as_block(base_convolution_block)
    output_convolution_block = as_block(output_convolution_block)
    decoder_convolution_block = as_block(decoder_convolution_block)
    pooling_block = as_block(pooling_block)
    upsampling_block = as_block(upsampling_block)

    unet_input = layers.Input(input_shape)

    concat_layers = []

    layer = unet_input

    if input_layer:
        layer = input_layer(layer)

    # Downsampling path
    for conv_layer_dimension in conv_layers_dimensions:
        for _ in range(steps_per_pooling):
            layer = encoder_convolution_block(conv_layer_dimension)(layer)
        concat_layers.append(layer)

        if dropout:
            layer = layers.SpatialDropout2D(dropout[0])(layer)
            dropout = dropout[1:]

        layer = pooling_block(conv_layer_dimension)(layer)

    # Bottleneck path
    for conv_layer_dimension in base_conv_layers_dimensions:
        layer = base_convolution_block(conv_layer_dimension)(layer)

    # Upsampling path
    for conv_layer_dimension, concat_layer in zip(
        reversed(conv_layers_dimensions), reversed(concat_layers)
>>>>>>> 63c9a61b
    ):

        """Creates and compiles a U-Net.
        Parameters
        ----------
        input_shape : tuple of ints
            Size of the images to be analyzed.
        conv_layers_dimensions : tuple of ints
            Number of convolutions in each convolutional layer during down-
            and upsampling.
        base_conv_layers_dimensions : tuple of ints
            Number of convolutions in each convolutional layer at the base
            of the unet, where the image is the most downsampled.
        output_conv_layers_dimensions : tuple of ints
            Number of convolutions in each convolutional layer after the
            upsampling.
        steps_per_pooling : int
            Number of convolutional layers between each pooling and upsampling
            step.
        number_of_outputs : int
            Number of convolutions in output layer.
        output_activation : str or keras activation
            The activation function of the output.
        loss : str or keras loss function
            The loss function of the network.
        layer_function : Callable[int] -> keras layer
            Function that returns a convolutional layer with convolutions
            determined by the input argument. Can be use to futher customize the network.
        Returns
        -------
        keras.models.Model
            Deep learning network.
        """

        # Update layer functions

        encoder_convolution_block = as_block(encoder_convolution_block)
        base_convolution_block = as_block(base_convolution_block)
        output_convolution_block = as_block(output_convolution_block)
        decoder_convolution_block = as_block(decoder_convolution_block)
        pooling_block = as_block(pooling_block)
        upsampling_block = as_block(upsampling_block)

        unet_input = layers.Input(input_shape)

        concat_layers = []

        layer = unet_input

        if input_layer:
            layer = input_layer(layer)

        # Downsampling path
        for conv_layer_dimension in conv_layers_dimensions:
            for _ in range(steps_per_pooling):
                layer = encoder_convolution_block(conv_layer_dimension)(layer)
            concat_layers.append(layer)

            if dropout:
                layer = layers.SpatialDropout2D(dropout[0])(layer)
                dropout = dropout[1:]

            layer = pooling_block(conv_layer_dimension)(layer)

        # Bottleneck path
        for conv_layer_dimension in base_conv_layers_dimensions:
            layer = base_convolution_block(conv_layer_dimension)(layer)

        # Upsampling path
        for conv_layer_dimension, concat_layer in zip(
            reversed(conv_layers_dimensions), reversed(concat_layers)
        ):

            layer = upsampling_block(conv_layer_dimension)(layer)

            # concat_layer = center_crop(concat_layer, layer) Not currently working

            layer = layers.Concatenate(axis=-1)([layer, concat_layer])

            for _ in range(steps_per_pooling):
                layer = decoder_convolution_block(conv_layer_dimension)(layer)

        # Output step
        for conv_layer_dimension in output_conv_layers_dimensions:
            layer = output_convolution_block(conv_layer_dimension)(layer)

<<<<<<< HEAD
        output_layer = layers.Conv2D(
            number_of_outputs,
            kernel_size=output_kernel_size,
            activation=output_activation,
            padding="same",
        )(layer)
=======
        # concat_layer = center_crop(concat_layer, layer) Not currently working

        layer = layers.Concatenate(axis=-1)([layer, concat_layer])
>>>>>>> 63c9a61b

        model = models.Model(unet_input, output_layer)
        super().__init__(model, **kwargs)


unet = UNet


class EncoderDecoder(KerasModel):
    def __init__(
        self,
        input_shape=(None, None, 1),
        conv_layers_dimensions=(16, 32, 64, 128),
        base_conv_layers_dimensions=(128, 128),
        output_conv_layers_dimensions=(16, 16),
        dropout=(),
        steps_per_pooling=1,
        number_of_outputs=1,
        output_kernel_size=3,
        output_activation=None,
        input_layer=None,
        encoder_convolution_block="convolutional",
        base_convolution_block="convolutional",
        decoder_convolution_block="convolutional",
        output_convolution_block="convolutional",
        pooling_block="pooling",
        upsampling_block="deconvolutional",
        **kwargs
    ):

        """Creates and compiles an EncoderDecoder.
        Parameters
        ----------
        input_shape : tuple of ints
            Size of the images to be analyzed.
        conv_layers_dimensions : tuple of ints
            Number of convolutions in each convolutional layer during down-
            and upsampling.
        base_conv_layers_dimensions : tuple of ints
            Number of convolutions in each convolutional layer at the base
            of the unet, where the image is the most downsampled.
        output_conv_layers_dimensions : tuple of ints
            Number of convolutions in each convolutional layer after the
            upsampling.
        steps_per_pooling : int
            Number of convolutional layers between each pooling and upsampling
            step.
        number_of_outputs : int
            Number of convolutions in output layer.
        output_activation : str or keras activation
            The activation function of the output.
        loss : str or keras loss function
            The loss function of the network.

        Returns
        -------
        keras.models.Model
            Deep learning network.
        """

        # Update layer functions

        encoder_convolution_block = as_block(encoder_convolution_block)
        base_convolution_block = as_block(base_convolution_block)
        output_convolution_block = as_block(output_convolution_block)
        decoder_convolution_block = as_block(decoder_convolution_block)
        pooling_block = as_block(pooling_block)
        upsampling_block = as_block(upsampling_block)

        unet_input = layers.Input(input_shape)

        layer = unet_input

        if input_layer:
            layer = input_layer(layer)

        # Downsampling path
        for conv_layer_dimension in conv_layers_dimensions:
            for _ in range(steps_per_pooling):
                layer = encoder_convolution_block(conv_layer_dimension)(layer)

            if dropout:
                layer = layers.SpatialDropout2D(dropout[0])(layer)
                dropout = dropout[1:]

            layer = pooling_block(conv_layer_dimension)(layer)

        # Bottleneck path
        for conv_layer_dimension in base_conv_layers_dimensions:
            layer = base_convolution_block(conv_layer_dimension)(layer)

        # Upsampling path
        for conv_layer_dimension in reversed(conv_layers_dimensions):

            layer = upsampling_block(conv_layer_dimension)(layer)

            for _ in range(steps_per_pooling):
                layer = decoder_convolution_block(conv_layer_dimension)(layer)

        # Output step
        for conv_layer_dimension in output_conv_layers_dimensions:
            layer = output_convolution_block(conv_layer_dimension)(layer)

        output_layer = layers.Conv2D(
            number_of_outputs,
            kernel_size=output_kernel_size,
            activation=output_activation,
            padding="same",
        )(layer)

        model = models.Model(unet_input, output_layer)
        super().__init__(model, **kwargs)<|MERGE_RESOLUTION|>--- conflicted
+++ resolved
@@ -2,11 +2,8 @@
 
 from ..backend.citations import unet_bibtex
 from .layers import as_block
-<<<<<<< HEAD
 from .utils import KerasModel, as_KerasModel, with_citation
-=======
-from .utils import as_KerasModel, with_citation
->>>>>>> 63c9a61b
+
 
 
 def center_crop(layer, target_layer):
@@ -131,7 +128,6 @@
 convolutional = Convolutional
 
 
-<<<<<<< HEAD
 class UNet(KerasModel):
 
     citation = unet_bibtex
@@ -155,99 +151,7 @@
         pooling_block="pooling",
         upsampling_block="deconvolutional",
         **kwargs
-=======
-@with_citation(unet_bibtex)
-@as_KerasModel
-def UNet(
-    input_shape=(None, None, 1),
-    conv_layers_dimensions=(16, 32, 64, 128),
-    base_conv_layers_dimensions=(128, 128),
-    output_conv_layers_dimensions=(16, 16),
-    dropout=(),
-    steps_per_pooling=1,
-    number_of_outputs=1,
-    output_kernel_size=3,
-    output_activation=None,
-    input_layer=None,
-    encoder_convolution_block="convolutional",
-    base_convolution_block="convolutional",
-    decoder_convolution_block="convolutional",
-    output_convolution_block="convolutional",
-    pooling_block="pooling",
-    upsampling_block="deconvolutional",
-    **kwargs
-):
-
-    """Creates and compiles a U-Net.
-    Parameters
-    ----------
-    input_shape : tuple of ints
-        Size of the images to be analyzed.
-    conv_layers_dimensions : tuple of ints
-        Number of convolutions in each convolutional layer during down-
-        and upsampling.
-    base_conv_layers_dimensions : tuple of ints
-        Number of convolutions in each convolutional layer at the base
-        of the unet, where the image is the most downsampled.
-    output_conv_layers_dimensions : tuple of ints
-        Number of convolutions in each convolutional layer after the
-        upsampling.
-    steps_per_pooling : int
-        Number of convolutional layers between each pooling and upsampling
-        step.
-    number_of_outputs : int
-        Number of convolutions in output layer.
-    output_activation : str or keras activation
-        The activation function of the output.
-    loss : str or keras loss function
-        The loss function of the network.
-    layer_function : Callable[int] -> keras layer
-        Function that returns a convolutional layer with convolutions
-        determined by the input argument. Can be use to futher customize the network.
-    Returns
-    -------
-    keras.models.Model
-        Deep learning network.
-    """
-
-    # Update layer functions
-
-    encoder_convolution_block = as_block(encoder_convolution_block)
-    base_convolution_block = as_block(base_convolution_block)
-    output_convolution_block = as_block(output_convolution_block)
-    decoder_convolution_block = as_block(decoder_convolution_block)
-    pooling_block = as_block(pooling_block)
-    upsampling_block = as_block(upsampling_block)
-
-    unet_input = layers.Input(input_shape)
-
-    concat_layers = []
-
-    layer = unet_input
-
-    if input_layer:
-        layer = input_layer(layer)
-
-    # Downsampling path
-    for conv_layer_dimension in conv_layers_dimensions:
-        for _ in range(steps_per_pooling):
-            layer = encoder_convolution_block(conv_layer_dimension)(layer)
-        concat_layers.append(layer)
-
-        if dropout:
-            layer = layers.SpatialDropout2D(dropout[0])(layer)
-            dropout = dropout[1:]
-
-        layer = pooling_block(conv_layer_dimension)(layer)
-
-    # Bottleneck path
-    for conv_layer_dimension in base_conv_layers_dimensions:
-        layer = base_convolution_block(conv_layer_dimension)(layer)
-
-    # Upsampling path
-    for conv_layer_dimension, concat_layer in zip(
-        reversed(conv_layers_dimensions), reversed(concat_layers)
->>>>>>> 63c9a61b
+
     ):
 
         """Creates and compiles a U-Net.
@@ -334,18 +238,13 @@
         for conv_layer_dimension in output_conv_layers_dimensions:
             layer = output_convolution_block(conv_layer_dimension)(layer)
 
-<<<<<<< HEAD
         output_layer = layers.Conv2D(
             number_of_outputs,
             kernel_size=output_kernel_size,
             activation=output_activation,
             padding="same",
         )(layer)
-=======
-        # concat_layer = center_crop(concat_layer, layer) Not currently working
-
-        layer = layers.Concatenate(axis=-1)([layer, concat_layer])
->>>>>>> 63c9a61b
+
 
         model = models.Model(unet_input, output_layer)
         super().__init__(model, **kwargs)
