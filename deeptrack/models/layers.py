""" Standardized layers implemented in keras.
"""


from warnings import WarningMessage
from tensorflow.keras import layers
import tensorflow as tf

from .utils import single_layer_call, as_activation, as_normalization, GELU

from functools import reduce

import warnings

BLOCKS = {}


def register(*names):
    "Register a block to a name for use in models."

    def decorator(block):
        for name in names:
            if name in BLOCKS:
                warnings.warn(
                    f"Overriding registered block {name} with a new block.",
                    WarningMessage,
                )

            BLOCKS[name] = block()
        return block

    return decorator


def as_block(x):
    """Converts input to layer block"""
    if isinstance(x, str):
        if x in BLOCKS:
            return BLOCKS[x]
        else:
            raise ValueError(
                "Invalid blockname {0}, valid names are: ".format(x)
                + ", ".join(BLOCKS.keys())
            )
    if isinstance(x, layers.Layer) or not callable(x):
        raise TypeError(
            "Layer block should be a function that returns a keras Layer."
        )
    else:
        return x


@register("convolutional", "conv")
def ConvolutionalBlock(
    kernel_size=3,
    activation="relu",
    padding="same",
    strides=1,
    normalization=False,
    norm_kwargs={},
    activation_first=True,
    **kwargs,
):
    """A single 2d convolutional layer.

    Accepts arguments of keras.layers.Conv2D.

    Parameters
    ----------
    kernel_size : int
        Size of the convolution kernel
    activation : str or activation function or layer
        Activation function of the layer. See keras docs for accepted strings.
    padding : str
        How to pad the input tensor. See keras docs for accepted strings.
    strides : int
        Step length of kernel
    normalization : str or normalization function or layer
        Normalization function of the layer. See keras and tfa docs for accepted strings.
    norm_kwargs : dict
        Arguments for the normalization function.
    **kwargs
        Other keras.layers.Conv2D arguments
    """

    def Layer(filters, **kwargs_inner):
        kwargs_inner.update(kwargs)
        layer = layers.Conv2D(
            filters,
            kernel_size=kernel_size,
            padding=padding,
            strides=strides,
            **kwargs_inner,
        )
        return lambda x: single_layer_call(
            x, layer, activation, normalization, norm_kwargs, activation_first
        )

    return Layer


@register("dense")
def DenseBlock(
    activation="relu", normalization=False, norm_kwargs={}, **kwargs
):
    """A single dense layer.

    Accepts arguments of keras.layers.Dense.

    Parameters
    ----------
    activation : str or activation function or layer
        Activation function of the layer. See keras docs for accepted strings.
    normalization : str or normalization function or layer
        Normalization function of the layer. See keras and tfa docs for accepted strings.
    norm_kwargs : dict
        Arguments for the normalization function.
    **kwargs
        Other keras.layers.Dense arguments
    """

    def Layer(filters, **kwargs_inner):
        kwargs_inner.update(kwargs)
        layer = layers.Dense(filters, **kwargs_inner)
        return lambda x: single_layer_call(
            x, layer, activation, normalization, norm_kwargs
        )

    return Layer


@register("pool", "pooling")
def PoolingBlock(
    pool_size=(2, 2),
    activation=None,
    padding="same",
    strides=2,
    normalization=False,
    norm_kwargs={},
    **kwargs,
):
    """A single max pooling layer.

    Accepts arguments of keras.layers.MaxPool2D.

    Parameters
    ----------
    pool_size : int
        Size of the pooling kernel
    activation : str or activation function or layer
        Activation function of the layer. See keras docs for accepted strings.
    padding : str
        How to pad the input tensor. See keras docs for accepted strings.
    strides : int
        Step length of kernel
    normalization : str or normalization function or layer
        Normalization function of the layer. See keras and tfa docs for accepted strings.
    norm_kwargs : dict
        Arguments for the normalization function.
    **kwargs
        Other keras.layers.MaxPool2D arguments
    """

    def Layer(filters=None, **kwargs_inner):
        kwargs_inner.update(kwargs)
        layer = layers.MaxPool2D(
            pool_size=pool_size,
            padding=padding,
            strides=strides,
            **kwargs_inner,
        )
        return lambda x: single_layer_call(
            x, layer, activation, normalization, norm_kwargs
        )

    return Layer


@register("deconvolutional", "deconv")
def DeconvolutionalBlock(
    kernel_size=(2, 2),
    activation=None,
    padding="valid",
    strides=2,
    normalization=False,
    norm_kwargs={},
    activation_first=True,
    **kwargs,
):
    """A single 2d deconvolutional layer.

    Accepts arguments of keras.layers.Conv2DTranspose.

    Parameters
    ----------
    kernel_size : int
        Size of the kernel
    activation : str or activation function or layer
        Activation function of the layer. See keras docs for accepted strings.
    padding : str
        How to pad the input tensor. See keras docs for accepted strings.
    strides : int
        Step length of kernel
    normalization : str or normalization function or layer
        Normalization function of the layer. See keras and tfa docs for accepted strings.
    norm_kwargs : dict
        Arguments for the normalization function.
    **kwargs
        Other keras.layers.Conv2DTranspose arguments
    """

    def Layer(filters, **kwargs_inner):
        kwargs_inner.update(kwargs)
        layer = layers.Conv2DTranspose(
            filters,
            kernel_size=kernel_size,
            padding=padding,
            strides=strides,
            **kwargs_inner,
        )
        return lambda x: single_layer_call(
            x, layer, activation, normalization, norm_kwargs, activation_first
        )

    return Layer


@register("upsample")
def StaticUpsampleBlock(
    size=(2, 2),
    activation=None,
    interpolation="bilinear",
    normalization=False,
    kernel_size=(1, 1),
    strides=1,
    padding="same",
    with_conv=True,
    norm_kwargs={},
    activation_first=True,
    **kwargs,
):
    """A single no-trainable 2d deconvolutional layer.

    Accepts arguments of keras.layers.UpSampling2D.

    Parameters
    ----------
    size : int
        Size of the kernel
    activation : str or activation function or layer
        Activation function of the layer. See keras docs for accepted strings.
    interpolation
        Interpolation type. Either "bilinear" or "nearest".
    normalization : str or normalization function or layer
        Normalization function of the layer. See keras and tfa docs for accepted strings.
    **kwargs
        Other keras.layers.Conv2DTranspose arguments
    """

    def Layer(filters, **kwargs_inner):
        kwargs_inner.update(kwargs)
        layer = layers.UpSampling2D(size=size, interpolation=interpolation)

        conv = layers.Conv2D(
            filters,
            kernel_size=kernel_size,
            strides=strides,
            padding=padding,
            **kwargs_inner,
        )

        def call(x):
            y = layer(x)
            if with_conv:
                return single_layer_call(
                    y,
                    conv,
                    activation,
                    normalization,
                    norm_kwargs,
                    activation_first,
                )
            else:
                return layer(x)

        return call

    return Layer


@register("residual")
def ResidualBlock(
    kernel_size=(3, 3),
    activation="relu",
    strides=1,
    normalization="BatchNormalization",
    norm_kwargs={},
    activation_first=True,
    **kwargs,
):
    """A 2d residual layer with two convolutional steps.

    Accepts arguments of keras.layers.Conv2D.

    Parameters
    ----------
    kernel_size : int
        Size of the kernel
    activation : str or activation function or layer
        Activation function of the layer. See keras docs for accepted strings.
    strides : int
        Step length of kernel
    normalization : str or normalization function or layer
        Normalization function of the layer. See keras and tfa docs for accepted strings.
    norm_kwargs : dict
        Arguments for the normalization function.
    **kwargs
        Other keras.layers.Conv2D arguments
    """

    def Layer(filters, **kwargs_inner):
        kwargs_inner.update(kwargs)
        identity = layers.Conv2D(filters, kernel_size=(1, 1))

        conv = layers.Conv2D(
            filters,
            kernel_size=kernel_size,
            strides=strides,
            padding="same",
        )

        conv2 = layers.Conv2D(
            filters, kernel_size=kernel_size, strides=strides, padding="same"
        )

        def call(x):
            y = single_layer_call(
                x,
                conv,
                activation,
                normalization,
                norm_kwargs,
                activation_first,
            )
            y = single_layer_call(y, conv2, None, normalization, norm_kwargs)
            y = layers.Add()([identity(x), y])
            if activation:
                y = as_activation(activation)(y)
            return y

        return call

    return Layer


@register("none", "identity", "None")
def Identity(activation=None, normalization=False, norm_kwargs={}, **kwargs):
    """Identity layer that returns the input tensor.

    Can optionally perform normalization or some activation function.

    Accepts arguments of keras.layers.Layer.

    Parameters
    ----------

    activation : str or activation function or layer
        Activation function of the layer. See keras docs for accepted strings.
    normalization : str or normalization function or layer
        Normalization function of the layer. See keras and tfa docs for accepted strings.
    norm_kwargs : dict
        Arguments for the normalization function.
    **kwargs
        Other keras.layers.Layer arguments
    """

    def Layer(filters, **kwargs_inner):
        layer = layers.Layer(**kwargs_inner)
        return lambda x: single_layer_call(
            x, layer, activation, normalization, norm_kwargs
        )

    return Layer


class MultiHeadSelfAttention(layers.Layer):
    """Multi-head self-attention layer.
    Parameters
    ----------
    number_of_heads : int
        Number of attention heads.
    use_bias : bool
        Whether to use bias in attention layer.
    return_attention_weights : bool
        Whether to return the attention weights for visualization.
    clip_scores_by_value: tuple of float (Optional)
        Clipping values for attention scores.
    kwargs
        Other arguments for the keras.layers.Layer
    """

    def __init__(
        self,
        number_of_heads=12,
        use_bias=True,
        return_attention_weights=False,
        clip_scores_by_value: tuple = None,
        **kwargs,
    ):
        super().__init__(**kwargs)
        self.number_of_heads = number_of_heads
        self.use_bias = use_bias
        self.return_attention_weights = return_attention_weights
        self.clip_scores_by_value = clip_scores_by_value

    def build(self, input_shape):
        try:
            filters = input_shape[1][-1]
        except TypeError:
            filters = input_shape[-1]

        if filters % self.number_of_heads != 0:
            raise ValueError(
                f"embedding dimension = {filters} should be divisible by number of heads = {self.number_of_heads}"
            )
        self.filters = filters
        self.projection_dim = filters // self.number_of_heads

        self.query_dense = layers.Dense(filters, use_bias=self.use_bias)
        self.key_dense = layers.Dense(filters, use_bias=self.use_bias)
        self.value_dense = layers.Dense(filters, use_bias=self.use_bias)

        self.combine_dense = layers.Dense(filters, use_bias=self.use_bias)

    def compute_attention_mask(self, x, edges, batch_size=None, **kwargs):
        """
        Computes the attention mask. The mask prevents
        attention to certain positions.
        Parameters
        ----------
        edges : tf.Tensor
            The edges of the graph.
        Returns
        -------
        tf.Tensor
            The attention mask.
        """
        number_of_edges = tf.shape(edges)[1]

        batch_dims = tf.range(batch_size)
        batch_dims = tf.repeat(batch_dims, number_of_edges)
        batch_dims = tf.reshape(
            batch_dims, shape=(batch_size, number_of_edges, 1)
        )
        indices = tf.concat(
            [batch_dims, tf.zeros_like(batch_dims), edges], axis=-1
        )

        mask = tf.tensor_scatter_nd_update(
            x, indices, tf.ones((batch_size, number_of_edges))
        )

        return -10e9 * (1.0 - mask)

    def softmax(self, x, axis=-1):
        exp = tf.exp(x - tf.reduce_max(x, axis=axis, keepdims=True))
        
        if self.clip_scores_by_value:
            exp = tf.clip_by_value(exp, *self.clip_scores_by_value)

        return tf.math.divide(exp, tf.reduce_sum(exp, axis=-1, keepdims=True))

    def SingleAttention(
        self, query, key, value, gate=None, edges=None, **kwargs
    ):
        """
        Single attention layer.
        Parameters
        ----------
        query : tf.Tensor
            Query tensor.
        key : tf.Tensor
            Key tensor.
        value : tf.Tensor
            Value tensor.
        gate : tf.Tensor (optional). If provided, the attention gate is applied.
            Gate tensor.
        """
        score = tf.matmul(query, key, transpose_b=True)
        dim_key = tf.cast(tf.shape(key)[-1], score.dtype)
        scaled_score = score / tf.math.sqrt(dim_key)

        if edges is not None:
            scaled_score += self.compute_attention_mask(
                tf.zeros_like(scaled_score[:, 0:1]),
                edges,
                **kwargs,
            )

        weights = self.softmax(scaled_score, axis=-1)
        output = tf.matmul(weights, value)

        if gate is not None:
            output = tf.math.multiply(output, gate)

        return output, weights

    def separate_heads(self, x, batch_size):
        """
        Parameters
        ----------
        x : tf.Tensor
            Input tensor.
        batch_size : int
            Batch size.
        projection_dim : int
            Projection dimension.
        """
        x = tf.reshape(
            x, (batch_size, -1, self.number_of_heads, self.projection_dim)
        )
        return tf.transpose(x, perm=[0, 2, 1, 3])

    def compute_attention(self, x, **kwargs):
        """
        Parameters
        ----------
        x : tf.Tensor
            Input tensor.
        kwargs
            Other arguments to pass to SingleAttention.
        """
        if not isinstance(x, list):
            x = [x]

        x = tf.concat(x, axis=-1)
        batch_size = tf.shape(x)[0]

        query = self.query_dense(x)
        key = self.key_dense(x)
        value = self.value_dense(x)

        query = self.separate_heads(query, batch_size)
        key = self.separate_heads(key, batch_size)
        value = self.separate_heads(value, batch_size)

        return (
            self.SingleAttention(
                query, key, value, batch_size=batch_size, **kwargs
            ),
            batch_size,
        )

    def call(self, x, **kwargs):
        """
        Parameters
        ----------
        x : tuple of tf.Tensors
            Input tensors.
        """
        (attention, self.att_weights), batch_size = self.compute_attention(
            x, **kwargs
        )
        attention = tf.transpose(attention, perm=[0, 2, 1, 3])
        concat_attention = tf.reshape(
            attention, (batch_size, -1, self.filters)
        )
        output = self.combine_dense(concat_attention)

        if self.return_attention_weights:
            return output, self.att_weights
        else:
            return output


class MultiHeadGatedSelfAttention(MultiHeadSelfAttention):
    def build(self, input_shape):
        """
        Build the layer.
        """
        try:
            filters = input_shape[1][-1]
        except TypeError:
            filters = input_shape[-1]

        if filters % self.number_of_heads != 0:
            raise ValueError(
                f"embedding dimension = {filters} should be divisible by number of heads = {self.number_of_heads}"
            )
        self.filters = filters
        self.projection_dim = filters // self.number_of_heads

        self.query_dense = layers.Dense(filters, use_bias=self.use_bias)
        self.key_dense = layers.Dense(filters, use_bias=self.use_bias)
        self.value_dense = layers.Dense(filters, use_bias=self.use_bias)
        self.gate_dense = layers.Dense(
            filters, use_bias=self.use_bias, activation="sigmoid"
        )

        self.combine_dense = layers.Dense(filters)

    def compute_attention(self, x, **kwargs):
        """
        Compute attention.
        Parameters
        ----------
        x : tf.Tensor
            Input tensor.
        kwargs
            Other arguments to pass to SingleAttention.
        """
        if not isinstance(x, list):
            x = [x]

        x = tf.concat(x, axis=-1)
        batch_size = tf.shape(x)[0]

        query = self.query_dense(x)
        key = self.key_dense(x)
        value = self.value_dense(x)
        gate = self.gate_dense(x)

        query = self.separate_heads(query, batch_size)
        key = self.separate_heads(key, batch_size)
        value = self.separate_heads(value, batch_size)
        gate = self.separate_heads(gate, batch_size)

        return (
            self.SingleAttention(
                query, key, value, gate=gate, batch_size=batch_size, **kwargs
            ),
            batch_size,
        )


@register("MultiHeadSelfAttention")
def MultiHeadSelfAttentionLayer(
    number_of_heads=12,
    use_bias=True,
    activation="relu",
    normalization="LayerNormalization",
    norm_kwargs={},
    **kwargs,
):
    """Multi-head self-attention layer.

    Can optionally perform normalization or some activation function.

    Accepts arguments of keras.layers.Layer.

    Parameters
    ----------
    number_of_heads : int
        Number of attention heads.
    use_bias : bool
        Whether to use bias in the dense layers.
    clip_scores_by_value: tuple of float
        Clipping values for attention scores.
    activation : str or activation function or layer
        Activation function of the layer. See keras docs for accepted strings.
    normalization : str or normalization function or layer
        Normalization function of the layer. See keras and tfa docs for accepted strings.
    norm_kwargs : dict
        Arguments for the normalization function.
    kwargs
        Other arguments for the keras.layers.Layer
    """

    def Layer(filters, **kwargs_inner):
        kwargs_inner.update(kwargs)
        layer = MultiHeadSelfAttention(
            number_of_heads,
            use_bias,
            return_attention_weights=False,
            **kwargs_inner,
        )
        return lambda x: single_layer_call(
            x, layer, activation, normalization, norm_kwargs
        )

    return Layer


@register("MultiHeadGatedSelfAttention")
def MultiHeadGatedSelfAttentionLayer(
    number_of_heads=12,
    use_bias=True,
    activation="relu",
    normalization="LayerNormalization",
    norm_kwargs={},
    **kwargs,
):
    """Multi-head gated self-attention layer.

    Can optionally perform normalization or some activation function.

    Accepts arguments of keras.layers.Layer.

    Parameters
    ----------
    number_of_heads : int
        Number of attention heads.
    use_bias : bool
        Whether to use bias in the dense layers.
    clip_scores_by_value: tuple of float
        Clipping values for attention scores.
    activation : str or activation function or layer
        Activation function of the layer. See keras docs for accepted strings.
    normalization : str or normalization function or layer
        Normalization function of the layer. See keras and tfa docs for accepted strings.
    norm_kwargs : dict
        Arguments for the normalization function.
    kwargs
        Other arguments for the keras.layers.Layer
    """

    def Layer(filters, **kwargs_inner):
        kwargs_inner.update(kwargs)
        layer = MultiHeadGatedSelfAttention(
            number_of_heads,
            use_bias,
            return_attention_weights=False,
            **kwargs_inner,
        )
        return lambda x: single_layer_call(
            x, layer, activation, normalization, norm_kwargs
        )

    return Layer


class TransformerEncoder(tf.keras.layers.Layer):
    """Transformer Encoder.

    Parameters
    ----------
    fwd_mlp_dim : int
        Dimension of the forward MLP.
    number_of_heads : int
        Number of attention heads.
    dropout : float
        Dropout rate.
    activation : str or activation function or layer
        Activation function of the layer. See keras docs for accepted strings.
    normalization : str or normalization function or layer
        Normalization function of the layer. See keras and tfa docs for accepted strings.
    use_gates : bool, optional [Deprecated]
        Whether to use gated self-attention layers as update layer. Defaults to False.
    use_bias: bool, optional
        Whether to use bias in the dense layers of the attention layers. Defaults to False.
    norm_kwargs : dict
        Arguments for the normalization function.
    multi_head_attention_layer : tf.keras.layers.Layer
        Layer to use for the multi-head attention. Defaults to dt.layers.MultiHeadSelfAttention.
    multi_head_attention_kwargs : dict
        Arguments for the multi-head attention layer.
    kwargs : dict
        Additional arguments.
    """

    def __init__(
        self,
        fwd_mlp_dim,
        number_of_heads=12,
        dropout=0.0,
        activation=GELU,
        normalization="LayerNormalization",
        use_gates=False,
        use_bias=False,
        norm_kwargs={},
        multi_head_attention_layer: layers.Layer = None,
        multi_head_attention_kwargs={},
        fwd_mlp_layer: layers.Layer = None,
        fwd_mlp_kwargs={},
        **kwargs,
    ):
        super().__init__(**kwargs)
        self.number_of_heads = number_of_heads
        self.use_bias = use_bias
        self.use_gates = use_gates

        self.fwd_mlp_dim = fwd_mlp_dim
        self.dropout = dropout

        self.activation = activation

        self.normalization = normalization

        if multi_head_attention_layer is None:
            # Raise deprecation warning
            warnings.warn(
                "The use_gates argument is deprecated and will be removed in a future version. "
                "Please use the multi_head_attention_layer argument instead.",
                DeprecationWarning,
            )

            self.MultiHeadAttLayer = (
                MultiHeadGatedSelfAttention
                if self.use_gates
                else MultiHeadSelfAttention
            )(
                number_of_heads=self.number_of_heads,
                use_bias=self.use_bias,
                return_attention_weights=True,
                name="MultiHeadAttLayer",
            )
        else:
            self.MultiHeadAttLayer = multi_head_attention_layer(
                **multi_head_attention_kwargs
            )

        if fwd_mlp_layer is None:
            self.FwdMlpLayer = layers.Dense(
                self.fwd_mlp_dim,
                name=f"{self.name}/Dense_0",
            )
        else:
            self.FwdMlpLayer = fwd_mlp_layer(**fwd_mlp_kwargs)

<<<<<<< HEAD
=======

>>>>>>> 1b5305b5
        self.norm_0, self.norm_1 = (
            as_normalization(normalization)(**norm_kwargs),
            as_normalization(normalization)(**norm_kwargs),
        )
        self.dropout_layer = tf.keras.layers.Dropout(self.dropout)

    def build(self, input_shape):
        self.feed_forward_layer = tf.keras.Sequential(
            [
                self.FwdMlpLayer,
                as_activation(self.activation),
                layers.Dropout(self.dropout),
                layers.Dense(input_shape[-1], name=f"{self.name}/Dense_1"),
                layers.Dropout(self.dropout),
            ],
            name="feed_forward",
        )

    def call(self, inputs, training, edges=None, **kwargs):
        x, weights = self.MultiHeadAttLayer(inputs, edges=edges)
        x = self.dropout_layer(x, training=training)
        x = self.norm_0(inputs + x)

        y = self.feed_forward_layer(x)
        return self.norm_1(x + y), weights


@register("TransformerEncoder")
def TransformerEncoderLayer(
    number_of_heads=12,
    dropout=0.0,
    activation=GELU,
    normalization="LayerNormalization",
    use_gates=False,
    use_bias=False,
    norm_kwargs={},
    **kwargs,
):
    """Transformer Encoder Layer.

    Parameters
    ----------
    number_of_heads : int
        Number of attention heads.
    dropout : float
        Dropout rate.
    activation : str or activation function or layer
        Activation function of the layer. See keras docs for accepted strings.
    normalization : str or normalization function or layer
        Normalization function of the layer. See keras and tfa docs for accepted strings.
    use_gates : bool, optional [Deprecated]
        Whether to use gated self-attention layers as update layer. Defaults to False.
    use_bias: bool, optional
        Whether to use bias in the dense layers of the attention layers. Defaults to True.
    norm_kwargs : dict
        Arguments for the normalization function.
    kwargs : dict
        Additional arguments.
    """

    def Layer(filters, **kwargs_inner):
        kwargs_inner.update(kwargs)
        layer = TransformerEncoder(
            filters,
            number_of_heads,
            dropout,
            activation,
            normalization,
            use_gates,
            use_bias,
            norm_kwargs,
            **kwargs_inner,
        )
        return lambda x, **kwargs: single_layer_call(
            x, layer, None, None, {}, **kwargs
        )

    return Layer<|MERGE_RESOLUTION|>--- conflicted
+++ resolved
@@ -817,10 +817,6 @@
         else:
             self.FwdMlpLayer = fwd_mlp_layer(**fwd_mlp_kwargs)
 
-<<<<<<< HEAD
-=======
-
->>>>>>> 1b5305b5
         self.norm_0, self.norm_1 = (
             as_normalization(normalization)(**norm_kwargs),
             as_normalization(normalization)(**norm_kwargs),
