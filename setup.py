--- conflicted
+++ resolved
@@ -23,11 +23,7 @@
 
 setuptools.setup(
     name="deeptrack",  # Replace with your own username
-<<<<<<< HEAD
-    version="1.0.0.a6",
-=======
-    version="1.0.0.a5",
->>>>>>> a340fd8c
+    version="1.0.0.a8",
     author="Benjamin Midtvedt",
     author_email="benjamin.midtvedt@physics.gu.se",
     description="A deep learning oriented microscopy image simulation package",
