import setuptools
import subprocess
import pkg_resources

with open("README.md", "r") as fh:
    long_description = fh.read()

required = [
    "tensorflow",
    "tensorflow-probability",
    "numpy",
    "scipy",
    "pint",
    "scikit-image"
    "pydeepimagej",
]

installed = [pkg.key for pkg in pkg_resources.working_set]
if (
    not "tensorflow" in installed
    or pkg_resources.working_set.by_key["tensorflow"].version[0] == "2"
):
    required.append("tensorflow_addons")


setuptools.setup(
    name="deeptrack",  # Replace with your own username
<<<<<<< HEAD
    version="1.0.0.a14",
=======
    version="0.11.5",
>>>>>>> 5680a314
    author="Benjamin Midtvedt",
    author_email="benjamin.midtvedt@physics.gu.se",
    description="A deep learning oriented microscopy image simulation package",
    long_description=long_description,
    long_description_content_type="text/markdown",
    url="https://github.com/softmatterlab/DeepTrack-2.0/",
    install_requires=required,
    packages=setuptools.find_packages(),
    classifiers=[
        "Programming Language :: Python :: 3",
        "License :: OSI Approved :: MIT License",
        "Operating System :: OS Independent",
    ],
    python_requires=">=3.6",
)<|MERGE_RESOLUTION|>--- conflicted
+++ resolved
@@ -25,11 +25,7 @@
 
 setuptools.setup(
     name="deeptrack",  # Replace with your own username
-<<<<<<< HEAD
-    version="1.0.0.a14",
-=======
-    version="0.11.5",
->>>>>>> 5680a314
+    version="1.0.0",
     author="Benjamin Midtvedt",
     author_email="benjamin.midtvedt@physics.gu.se",
     description="A deep learning oriented microscopy image simulation package",
